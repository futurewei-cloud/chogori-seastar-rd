--- conflicted
+++ resolved
@@ -35,10 +35,7 @@
 
 using namespace seastar;
 using namespace std::chrono_literals;
-<<<<<<< HEAD
 auto constexpr TIME_UNIT = 20ms;
-=======
->>>>>>> 005ef23d
 
 SEASTAR_TEST_CASE(test_semaphore_consume) {
     semaphore sem(0);
@@ -67,22 +64,11 @@
     });
 }
 
-<<<<<<< HEAD
-SEASTAR_TEST_CASE(test_semaphore_2) {
-    return do_with(std::make_pair(semaphore(0), 0), [] (std::pair<semaphore, int>& x) {
-        (void)x.first.wait().then([&x] {
-            x.second++;
-        });
-        return sleep(TIME_UNIT).then([&x] {
-            BOOST_REQUIRE_EQUAL(x.second, 0);
-        });
-=======
 SEASTAR_THREAD_TEST_CASE(test_semaphore_2) {
     auto sem = std::make_optional<semaphore>(0);
     int x = 0;
     auto fut = sem->wait().then([&x] {
         x++;
->>>>>>> 005ef23d
     });
     sleep(10ms).get();
     BOOST_REQUIRE_EQUAL(x, 0);
@@ -104,19 +90,6 @@
     });
 }
 
-<<<<<<< HEAD
-SEASTAR_TEST_CASE(test_semaphore_timeout_2) {
-    return do_with(std::make_pair(semaphore(0), 0), [] (std::pair<semaphore, int>& x) {
-        (void)x.first.wait(TIME_UNIT).then([&x] {
-            x.second++;
-        });
-        (void)sleep(2*TIME_UNIT).then([&x] {
-            x.first.signal();
-        });
-        return sleep(3*TIME_UNIT).then([&x] {
-            BOOST_REQUIRE_EQUAL(x.second, 0);
-        });
-=======
 SEASTAR_THREAD_TEST_CASE(test_semaphore_timeout_2) {
     auto sem = semaphore(0);
     int x = 0;
@@ -127,7 +100,6 @@
     auto fut2 = sleep(100ms).then([&sem, &signaled] {
         signaled = true;
         sem.signal();
->>>>>>> 005ef23d
     });
     sleep(200ms).get();
     fut2.get();
@@ -136,36 +108,19 @@
     BOOST_REQUIRE_EQUAL(x, 0);
 }
 
-<<<<<<< HEAD
-SEASTAR_TEST_CASE(test_semaphore_mix_1) {
-    return do_with(std::make_pair(semaphore(0), 0), [] (std::pair<semaphore, int>& x) {
-        (void)x.first.wait(TIME_UNIT).then([&x] {
-            x.second++;
-        });
-        (void)x.first.wait().then([&x] {
-            x.second = 10;
-        });
-        (void)sleep(2*TIME_UNIT).then([&x] {
-            x.first.signal();
-        });
-        return sleep(3*TIME_UNIT).then([&x] {
-            BOOST_REQUIRE_EQUAL(x.second, 10);
-        });
-=======
 SEASTAR_THREAD_TEST_CASE(test_semaphore_mix_1) {
     auto sem = semaphore(0);
     int x = 0;
-    auto fut1 = sem.wait(30ms).then([&x] {
+    auto fut1 = sem.wait(3*TIME_UNIT).then([&x] {
         x++;
     });
     auto fut2 = sem.wait().then([&x] {
         x += 10;
->>>>>>> 005ef23d
-    });
-    auto fut3 = sleep(100ms).then([&sem] {
+    });
+    auto fut3 = sleep(6*TIME_UNIT).then([&sem] {
         sem.signal();
     });
-    sleep(200ms).get();
+    sleep(5*TIME_UNIT).get();
     fut3.get();
     fut2.get();
     BOOST_CHECK_THROW(fut1.get(), semaphore_timed_out);
