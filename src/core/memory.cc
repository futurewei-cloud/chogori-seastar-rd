/*
 * This file is open source software, licensed to you under the terms
 * of the Apache License, Version 2.0 (the "License").  See the NOTICE file
 * distributed with this work for additional information regarding copyright
 * ownership.  You may not use this file except in compliance with the License.
 *
 * You may obtain a copy of the License at
 *
 *   http://www.apache.org/licenses/LICENSE-2.0
 *
 * Unless required by applicable law or agreed to in writing,
 * software distributed under the License is distributed on an
 * "AS IS" BASIS, WITHOUT WARRANTIES OR CONDITIONS OF ANY
 * KIND, either express or implied.  See the License for the
 * specific language governing permissions and limitations
 * under the License.
 */
/*
 * Copyright (C) 2014 Cloudius Systems, Ltd.
 */


/// \cond internal

//
// Seastar memory allocator
//
// This is a share-nothing allocator (memory allocated on one cpu must
// be freed on the same cpu).
//
// Inspired by gperftools' tcmalloc.
//
// Memory map:
//
// 0x0000'sccc'vvvv'vvvv
//
// 0000 - required by architecture (only 48 bits of address space)
// s    - chosen to satisfy system allocator (1-7)
// ccc  - cpu number (0-12 bits allocated vary according to system)
// v    - virtual address within cpu (32-44 bits, according to how much ccc
//        leaves us
//
// Each page has a page structure that describes it.  Within a cpu's
// memory pool, the page array starts at offset 0, describing all pages
// within that pool.  Page 0 does not describe a valid page.
//
// Each pool can contain at most 2^32 pages (or 44 address bits), so we can
// use a 32-bit integer to identify a page.
//
// Runs of pages are organized into spans.  Free spans are organized into lists,
// by size.  When spans are broken up or coalesced, they may move into new lists.
// Spans have a size that is a power-of-two and are naturally aligned (aka buddy
// allocator)

#include <seastar/core/cacheline.hh>
#include <seastar/core/memory.hh>
#include <seastar/core/print.hh>
#include <seastar/util/alloc_failure_injector.hh>
#include <seastar/util/memory_diagnostics.hh>
#include <seastar/util/std-compat.hh>
#include <seastar/util/log.hh>
#include <seastar/core/aligned_buffer.hh>
#include <unordered_set>
#include <iostream>
#include <thread>

#include <dlfcn.h>

namespace seastar {

extern seastar::logger seastar_logger;

void* internal::allocate_aligned_buffer_impl(size_t size, size_t align) {
    void *ret;
    auto r = posix_memalign(&ret, align, size);
    if (r == ENOMEM) {
        throw std::bad_alloc();
    } else if (r == EINVAL) {
        throw std::runtime_error(format("Invalid alignment of {:d}; allocating {:d} bytes", align, size));
    } else {
        assert(r == 0);
        return ret;
    }
}

namespace memory {

static thread_local int abort_on_alloc_failure_suppressed = 0;

disable_abort_on_alloc_failure_temporarily::disable_abort_on_alloc_failure_temporarily() {
    ++abort_on_alloc_failure_suppressed;
}

disable_abort_on_alloc_failure_temporarily::~disable_abort_on_alloc_failure_temporarily() noexcept {
    --abort_on_alloc_failure_suppressed;
}

static std::pmr::polymorphic_allocator<char> static_malloc_allocator{std::pmr::get_default_resource()};;
std::pmr::polymorphic_allocator<char>* malloc_allocator{&static_malloc_allocator};

namespace internal {

#ifdef __cpp_constinit
thread_local constinit int critical_alloc_section = 0;
#else
__thread int critical_alloc_section = 0;
#endif

} // namespace internal

}

}

#ifndef SEASTAR_DEFAULT_ALLOCATOR

#include <seastar/core/bitops.hh>
#include <seastar/core/align.hh>
#include <seastar/core/posix.hh>
#include <seastar/core/shared_ptr.hh>
#include <new>
#include <cstdint>
#include <algorithm>
#include <limits>
#include <cassert>
#include <atomic>
#include <mutex>
#include <seastar/util/std-compat.hh>
#include <functional>
#include <cstring>
#include <boost/intrusive/list.hpp>
#include <sys/mman.h>
#include <linux/mman.h>
#include <seastar/util/defer.hh>
#include <seastar/util/backtrace.hh>

#ifdef SEASTAR_HAVE_NUMA
#include <numaif.h>
#endif

namespace seastar {

struct allocation_site {
    mutable size_t count = 0; // number of live objects allocated at backtrace.
    mutable size_t size = 0; // amount of bytes in live objects allocated at backtrace.
    mutable const allocation_site* next = nullptr;
    saved_backtrace backtrace;

    bool operator==(const allocation_site& o) const {
        return backtrace == o.backtrace;
    }

    bool operator!=(const allocation_site& o) const {
        return !(*this == o);
    }
};

}

namespace std {

template<>
struct hash<seastar::allocation_site> {
    size_t operator()(const seastar::allocation_site& bi) const {
        return std::hash<seastar::saved_backtrace>()(bi.backtrace);
    }
};

}

namespace seastar {

using allocation_site_ptr = const allocation_site*;

namespace memory {

seastar::logger seastar_memory_logger("seastar_memory");

[[gnu::unused]]
static allocation_site_ptr get_allocation_site();

static void on_allocation_failure(size_t size);

static constexpr unsigned cpu_id_shift = 36; // FIXME: make dynamic
static constexpr unsigned max_cpus = 256;
static constexpr uintptr_t cpu_id_and_mem_base_mask = ~((uintptr_t(1) << cpu_id_shift) - 1);

using pageidx = uint32_t;

struct page;
class page_list;

static std::atomic<bool> live_cpus[max_cpus];

using std::optional;

// is_reactor_thread gets set to true when memory::configure() gets called
// it is used to identify seastar threads and hence use system memory allocator
// for those threads
static thread_local bool is_reactor_thread = false;


namespace alloc_stats {

enum class types { allocs, frees, cross_cpu_frees, reclaims, large_allocs, foreign_mallocs, foreign_frees, foreign_cross_frees, enum_size };

using stats_array = std::array<uint64_t, static_cast<std::size_t>(types::enum_size)>;
using stats_atomic_array = std::array<std::atomic_uint64_t, static_cast<std::size_t>(types::enum_size)>;

thread_local stats_array stats;
std::array<stats_atomic_array, max_cpus> alien_stats{};

static uint64_t increment(types stat_type, uint64_t size=1)
{
    auto i = static_cast<std::size_t>(stat_type);
    // fast path, reactor threads takes thread local statistics
    if (is_reactor_thread) {
        auto tmp = stats[i];
        stats[i]+=size;
        return tmp;
    } else {
        auto hash = std::hash<std::thread::id>()(std::this_thread::get_id());
        return alien_stats[hash % alien_stats.size()][i].fetch_add(size);
    }
}

static uint64_t get(types stat_type)
{
    auto i = static_cast<std::size_t>(stat_type);
    // fast path, reactor threads takes thread local statistics
    if (is_reactor_thread) {
        return stats[i];
    } else {
        auto hash = std::hash<std::thread::id>()(std::this_thread::get_id());
        return alien_stats[hash % alien_stats.size()][i].load();
    }
}

}

// original memory allocator support
// note: allocations before calling the constructor would use seastar allocator
using malloc_func_type = void * (*)(size_t);
using free_func_type = void * (*)(void *);
using realloc_func_type = void * (*)(void *, size_t);
using aligned_alloc_type = void * (*)(size_t alignment, size_t size);
using malloc_trim_type = int (*)(size_t);
using malloc_usable_size_type = size_t (*)(void *);

malloc_func_type original_malloc_func = reinterpret_cast<malloc_func_type>(dlsym(RTLD_NEXT, "malloc"));
free_func_type original_free_func = reinterpret_cast<free_func_type>(dlsym(RTLD_NEXT, "free"));
realloc_func_type original_realloc_func = reinterpret_cast<realloc_func_type>(dlsym(RTLD_NEXT, "realloc"));
aligned_alloc_type original_aligned_alloc_func = reinterpret_cast<aligned_alloc_type>(dlsym(RTLD_NEXT, "aligned_alloc"));
malloc_trim_type original_malloc_trim_func = reinterpret_cast<malloc_trim_type>(dlsym(RTLD_NEXT, "malloc_trim"));
malloc_usable_size_type original_malloc_usable_size_func = reinterpret_cast<malloc_usable_size_type>(dlsym(RTLD_NEXT, "malloc_usable_size"));

using allocate_system_memory_fn
        = std::function<mmap_area (void* where, size_t how_much)>;

namespace bi = boost::intrusive;

static thread_local uintptr_t local_expected_cpu_id = std::numeric_limits<uintptr_t>::max();

inline
unsigned object_cpu_id(const void* ptr) {
    return (reinterpret_cast<uintptr_t>(ptr) >> cpu_id_shift) & 0xff;
}

class page_list_link {
    uint32_t _prev;
    uint32_t _next;
    friend class page_list;
    friend seastar::internal::log_buf::inserter_iterator do_dump_memory_diagnostics(seastar::internal::log_buf::inserter_iterator);
};

constexpr size_t mem_base_alloc = size_t(1) << 44;

static char* mem_base() {
    static char* known;
    static std::once_flag flag;
    std::call_once(flag, [] {
        auto r = ::mmap(NULL, 2 * mem_base_alloc,
                    PROT_NONE,
                    MAP_PRIVATE | MAP_ANONYMOUS | MAP_NORESERVE,
                    -1, 0);
        if (r == MAP_FAILED) {
            abort();
        }
        ::madvise(r, 2 * mem_base_alloc, MADV_DONTDUMP);
        auto cr = reinterpret_cast<char*>(r);
        known = align_up(cr, mem_base_alloc);
        ::munmap(cr, known - cr);
        ::munmap(known + mem_base_alloc, cr + 2 * mem_base_alloc - (known + mem_base_alloc));
    });
    return known;
}

bool is_seastar_memory(void * ptr)
{
    auto begin = mem_base();
    auto end = begin + mem_base_alloc;
    return ptr >= begin && ptr < end;
}

constexpr bool is_page_aligned(size_t size) {
    return (size & (page_size - 1)) == 0;
}

constexpr size_t next_page_aligned(size_t size) {
    return (size + (page_size - 1)) & ~(page_size - 1);
}

class small_pool;

struct free_object {
    free_object* next;
};

struct page {
    bool free;
    uint8_t offset_in_span;
    uint16_t nr_small_alloc;
    uint32_t span_size; // in pages, if we're the head or the tail
    page_list_link link;
    small_pool* pool;  // if used in a small_pool
    free_object* freelist;
#ifdef SEASTAR_HEAPPROF
    allocation_site_ptr alloc_site; // for objects whose size is multiple of page size, valid for head only
#endif
};

class page_list {
    uint32_t _front = 0;
    uint32_t _back = 0;
public:
    page& front(page* ary) { return ary[_front]; }
    page& back(page* ary) { return ary[_back]; }
    bool empty() const { return !_front; }
    void erase(page* ary, page& span) {
        if (span.link._next) {
            ary[span.link._next].link._prev = span.link._prev;
        } else {
            _back = span.link._prev;
        }
        if (span.link._prev) {
            ary[span.link._prev].link._next = span.link._next;
        } else {
            _front = span.link._next;
        }
    }
    void push_front(page* ary, page& span) {
        auto idx = &span - ary;
        if (_front) {
            ary[_front].link._prev = idx;
        } else {
            _back = idx;
        }
        span.link._next = _front;
        span.link._prev = 0;
        _front = idx;
    }
    void pop_front(page* ary) {
        if (ary[_front].link._next) {
            ary[ary[_front].link._next].link._prev = 0;
        } else {
            _back = 0;
        }
        _front = ary[_front].link._next;
    }
    friend seastar::internal::log_buf::inserter_iterator do_dump_memory_diagnostics(seastar::internal::log_buf::inserter_iterator);
};

class small_pool {
    struct span_sizes {
        uint8_t preferred;
        uint8_t fallback;
    };
    unsigned _object_size;
    span_sizes _span_sizes;
    free_object* _free = nullptr;
    size_t _free_count = 0;
    unsigned _min_free;
    unsigned _max_free;
    unsigned _pages_in_use = 0;
    page_list _span_list;
    static constexpr unsigned idx_frac_bits = 2;
public:
    explicit small_pool(unsigned object_size) noexcept;
    ~small_pool();
    void* allocate();
    void deallocate(void* object);
    unsigned object_size() const { return _object_size; }
    bool objects_page_aligned() const { return is_page_aligned(_object_size); }
    static constexpr unsigned size_to_idx(unsigned size);
    static constexpr unsigned idx_to_size(unsigned idx);
    allocation_site_ptr& alloc_site_holder(void* ptr);
private:
    void add_more_objects();
    void trim_free_list();
    friend seastar::internal::log_buf::inserter_iterator do_dump_memory_diagnostics(seastar::internal::log_buf::inserter_iterator);
};

// index 0b0001'1100 -> size (1 << 4) + 0b11 << (4 - 2)

constexpr unsigned
small_pool::idx_to_size(unsigned idx) {
    size_t s = (((1 << idx_frac_bits) | (idx & ((1 << idx_frac_bits) - 1)))
              << (idx >> idx_frac_bits))
                  >> idx_frac_bits;
    // If size is larger than max_align_t, force it to be a multiple of
    // max_align_t. Clang relies in this property to use aligned mov
    // instructions (e.g. movaps)
    //
    // Note this function is used at initialization time only, so it doesn't
    // need to be especially fast.
    if (s > alignof(std::max_align_t)) {
	s = align_up(s, alignof(std::max_align_t));
    }
    return s;
}

constexpr unsigned
small_pool::size_to_idx(unsigned size) {
    return ((log2floor(size) << idx_frac_bits) - ((1 << idx_frac_bits) - 1))
            + ((size - 1) >> (log2floor(size) - idx_frac_bits));
}

class small_pool_array {
public:
    static constexpr unsigned nr_small_pools = small_pool::size_to_idx(4 * page_size) + 1;
private:
    union u {
        small_pool a[nr_small_pools];
        u() {
            for (unsigned i = 0; i < nr_small_pools; ++i) {
                new (&a[i]) small_pool(small_pool::idx_to_size(i));
            }
        }
        ~u() {
            // cannot really call destructor, since other
            // objects may be freed after we are gone.
        }
    } _u;
public:
    small_pool& operator[](unsigned idx) { return _u.a[idx]; }
};

static constexpr size_t max_small_allocation
    = small_pool::idx_to_size(small_pool_array::nr_small_pools - 1);

constexpr size_t object_size_with_alloc_site(size_t size) {
#ifdef SEASTAR_HEAPPROF
    // For page-aligned sizes, allocation_site* lives in page::alloc_site, not with the object.
    static_assert(is_page_aligned(max_small_allocation), "assuming that max_small_allocation is page aligned so that we"
            " don't need to add allocation_site_ptr to objects of size close to it");
    size_t next_page_aligned_size = next_page_aligned(size);
    if (next_page_aligned_size - size > sizeof(allocation_site_ptr)) {
        size += sizeof(allocation_site_ptr);
    } else {
        return next_page_aligned_size;
    }
#endif
    return size;
}

#ifdef SEASTAR_HEAPPROF
// Ensure that object_size_with_alloc_site() does not exceed max_small_allocation
static_assert(object_size_with_alloc_site(max_small_allocation) == max_small_allocation, "");
static_assert(object_size_with_alloc_site(max_small_allocation - 1) == max_small_allocation, "");
static_assert(object_size_with_alloc_site(max_small_allocation - sizeof(allocation_site_ptr) + 1) == max_small_allocation, "");
static_assert(object_size_with_alloc_site(max_small_allocation - sizeof(allocation_site_ptr)) == max_small_allocation, "");
static_assert(object_size_with_alloc_site(max_small_allocation - sizeof(allocation_site_ptr) - 1) == max_small_allocation - 1, "");
static_assert(object_size_with_alloc_site(max_small_allocation - sizeof(allocation_site_ptr) - 2) == max_small_allocation - 2, "");
#endif

struct cross_cpu_free_item {
    cross_cpu_free_item* next;
};

struct cpu_pages {
    uint32_t min_free_pages = 20000000 / page_size;
    char* memory;
    page* pages;
    uint32_t nr_pages;
    uint32_t nr_free_pages;
    uint32_t current_min_free_pages = 0;
    size_t large_allocation_warning_threshold = std::numeric_limits<size_t>::max();
    unsigned cpu_id = -1U;
    std::function<void (std::function<void ()>)> reclaim_hook;
    std::vector<reclaimer*> reclaimers;
    static constexpr unsigned nr_span_lists = 32;
    page_list free_spans[nr_span_lists];  // contains aligned spans with span_size == 2^idx
    small_pool_array small_pools;
    alignas(seastar::cache_line_size) std::atomic<cross_cpu_free_item*> xcpu_freelist;
    static std::atomic<unsigned> cpu_id_gen;
    static cpu_pages* all_cpus[max_cpus];
    union asu {
        using alloc_sites_type = std::unordered_set<allocation_site>;
        asu() : alloc_sites{} {
        }
        ~asu() {} // alloc_sites live forever
        alloc_sites_type alloc_sites;
    } asu;
    allocation_site_ptr alloc_site_list_head = nullptr; // For easy traversal of asu.alloc_sites from scylla-gdb.py
    bool collect_backtrace = false;
    char* mem() { return memory; }

    void link(page_list& list, page* span);
    void unlink(page_list& list, page* span);
    struct trim {
        unsigned offset;
        unsigned nr_pages;
    };
    void maybe_reclaim();
    void* allocate_large_and_trim(unsigned nr_pages);
    void* allocate_large(unsigned nr_pages);
    void* allocate_large_aligned(unsigned align_pages, unsigned nr_pages);
    page* find_and_unlink_span(unsigned nr_pages);
    page* find_and_unlink_span_reclaiming(unsigned n_pages);
    void free_large(void* ptr);
    bool grow_span(pageidx& start, uint32_t& nr_pages, unsigned idx);
    void free_span(pageidx start, uint32_t nr_pages);
    void free_span_no_merge(pageidx start, uint32_t nr_pages);
    void free_span_unaligned(pageidx start, uint32_t nr_pages);
    void* allocate_small(unsigned size);
    void free(void* ptr);
    void free(void* ptr, size_t size);
    static bool try_foreign_free(void* ptr);
    void shrink(void* ptr, size_t new_size);
    static void free_cross_cpu(unsigned cpu_id, void* ptr);
    bool drain_cross_cpu_freelist();
    size_t object_size(void* ptr);
    page* to_page(void* p) {
        return &pages[(reinterpret_cast<char*>(p) - mem()) / page_size];
    }

    bool is_initialized() const;
    bool initialize();
    reclaiming_result run_reclaimers(reclaimer_scope, size_t pages_to_reclaim);
    void schedule_reclaim();
    void set_reclaim_hook(std::function<void (std::function<void ()>)> hook);
    void set_min_free_pages(size_t pages);
    void resize(size_t new_size, allocate_system_memory_fn alloc_sys_mem);
    void do_resize(size_t new_size, allocate_system_memory_fn alloc_sys_mem);
    void replace_memory_backing(allocate_system_memory_fn alloc_sys_mem);
    void check_large_allocation(size_t size);
    void warn_large_allocation(size_t size);
    memory::memory_layout memory_layout();
    ~cpu_pages();
};

static thread_local cpu_pages cpu_mem;
std::atomic<unsigned> cpu_pages::cpu_id_gen;
cpu_pages* cpu_pages::all_cpus[max_cpus];

<<<<<<< HEAD
char* getMemRegionStart() {
    return cpu_mem.memory;
}

size_t getMemRegionSize() {
    return cpu_mem.nr_pages * page_size;
}
=======
#ifdef SEASTAR_HEAPPROF
>>>>>>> 005ef23d

void set_heap_profiling_enabled(bool enable) {
    bool is_enabled = cpu_mem.collect_backtrace;
    if (enable) {
        if (!is_enabled) {
            seastar_logger.info("Enabling heap profiler");
        }
    } else {
        if (is_enabled) {
            seastar_logger.info("Disabling heap profiler");
        }
    }
    cpu_mem.collect_backtrace = enable;
}

static thread_local int64_t scoped_heap_profiling_embed_count = 0;

scoped_heap_profiling::scoped_heap_profiling() noexcept {
    ++scoped_heap_profiling_embed_count;
    set_heap_profiling_enabled(true);
}

scoped_heap_profiling::~scoped_heap_profiling() {
    if (!--scoped_heap_profiling_embed_count) {
        set_heap_profiling_enabled(false);
    }
}

#else

void set_heap_profiling_enabled(bool enable) {
    seastar_logger.warn("Seastar compiled without heap profiling support, heap profiler not supported;"
            " compile with the Seastar_HEAP_PROFILING=ON CMake option to add heap profiling support");
}

scoped_heap_profiling::scoped_heap_profiling() noexcept {
    set_heap_profiling_enabled(true); // let it print the warning
}

scoped_heap_profiling::~scoped_heap_profiling() {
}

#endif

// Smallest index i such that all spans stored in the index are >= pages.
static inline
unsigned index_of(unsigned pages) {
    if (pages == 1) {
        return 0;
    }
    return std::numeric_limits<unsigned>::digits - count_leading_zeros(pages - 1);
}

void
cpu_pages::unlink(page_list& list, page* span) {
    list.erase(pages, *span);
}

void
cpu_pages::link(page_list& list, page* span) {
    list.push_front(pages, *span);
}

void cpu_pages::free_span_no_merge(uint32_t span_start, uint32_t nr_pages) {
    assert(nr_pages);
    nr_free_pages += nr_pages;
    auto span = &pages[span_start];
    auto span_end = &pages[span_start + nr_pages - 1];
    span->free = span_end->free = true;
    span->span_size = span_end->span_size = nr_pages;
    auto idx = index_of(nr_pages);
    link(free_spans[idx], span);
}

bool cpu_pages::grow_span(uint32_t& span_start, uint32_t& nr_pages, unsigned idx) {
    auto which = (span_start >> idx) & 1; // 0=lower, 1=upper
    // locate first page of upper buddy or last page of lower buddy
    // examples: span_start = 0x10 nr_pages = 0x08 -> buddy = 0x18  (which = 0)
    //           span_start = 0x18 nr_pages = 0x08 -> buddy = 0x17  (which = 1)
    // delta = which ? -1u : nr_pages
    auto delta = ((which ^ 1) << idx) | -which;
    auto buddy = span_start + delta;
    if (pages[buddy].free && pages[buddy].span_size == nr_pages) {
        unlink(free_spans[idx], &pages[span_start ^ nr_pages]);
        nr_free_pages -= nr_pages; // free_span_no_merge() will restore
        span_start &= ~nr_pages;
        nr_pages *= 2;
        return true;
    }
    return false;
}

void cpu_pages::free_span(uint32_t span_start, uint32_t nr_pages) {
    auto idx = index_of(nr_pages);
    while (grow_span(span_start, nr_pages, idx)) {
        ++idx;
    }
    free_span_no_merge(span_start, nr_pages);
}

// Internal, used during startup. Span is not aligned so needs to be broken up
void cpu_pages::free_span_unaligned(uint32_t span_start, uint32_t nr_pages) {
    while (nr_pages) {
        auto start_nr_bits = span_start ? count_trailing_zeros(span_start) : 32;
        auto size_nr_bits = count_trailing_zeros(nr_pages);
        auto now = 1u << std::min(start_nr_bits, size_nr_bits);
        free_span(span_start, now);
        span_start += now;
        nr_pages -= now;
    }
}

page*
cpu_pages::find_and_unlink_span(unsigned n_pages) {
    auto idx = index_of(n_pages);
    if (n_pages >= (2u << idx)) {
        return nullptr;
    }
    while (idx < nr_span_lists && free_spans[idx].empty()) {
        ++idx;
    }
    if (idx == nr_span_lists) {
        if (initialize()) {
            return find_and_unlink_span(n_pages);
        }
        return nullptr;
    }
    auto& list = free_spans[idx];
    page* span = &list.front(pages);
    unlink(list, span);
    return span;
}

page*
cpu_pages::find_and_unlink_span_reclaiming(unsigned n_pages) {
    while (true) {
        auto span = find_and_unlink_span(n_pages);
        if (span) {
            return span;
        }
        if (run_reclaimers(reclaimer_scope::sync, n_pages) == reclaiming_result::reclaimed_nothing) {
            return nullptr;
        }
    }
}

void cpu_pages::maybe_reclaim() {
    if (nr_free_pages < current_min_free_pages) {
        drain_cross_cpu_freelist();
        if (nr_free_pages < current_min_free_pages) {
            run_reclaimers(reclaimer_scope::sync, current_min_free_pages - nr_free_pages);
        }
        if (nr_free_pages < current_min_free_pages) {
            schedule_reclaim();
        }
    }
}

void*
cpu_pages::allocate_large_and_trim(unsigned n_pages) {
    // Avoid exercising the reclaimers for requests we'll not be able to satisfy
    // nr_pages might be zero during startup, so check for that too
    if (nr_pages && n_pages >= nr_pages) {
        return nullptr;
    }
    page* span = find_and_unlink_span_reclaiming(n_pages);
    if (!span) {
        return nullptr;
    }
    auto span_size = span->span_size;
    auto span_idx = span - pages;
    nr_free_pages -= span->span_size;
    while (span_size >= n_pages * 2) {
        span_size /= 2;
        auto other_span_idx = span_idx + span_size;
        free_span_no_merge(other_span_idx, span_size);
    }
    auto span_end = &pages[span_idx + span_size - 1];
    span->free = span_end->free = false;
    span->span_size = span_end->span_size = span_size;
    span->pool = nullptr;
#ifdef SEASTAR_HEAPPROF
    auto alloc_site = get_allocation_site();
    span->alloc_site = alloc_site;
    if (alloc_site) {
        ++alloc_site->count;
        alloc_site->size += span->span_size * page_size;
    }
#endif
    maybe_reclaim();
    return mem() + span_idx * page_size;
}

void
cpu_pages::warn_large_allocation(size_t size) {
    alloc_stats::increment(alloc_stats::types::large_allocs);
    seastar_memory_logger.warn("oversized allocation: {} bytes. This is non-fatal, but could lead to latency and/or fragmentation issues. Please report: at {}", size, current_backtrace());
    large_allocation_warning_threshold *= 1.618; // prevent spam
}

void
inline
cpu_pages::check_large_allocation(size_t size) {
    if (size > large_allocation_warning_threshold) {
        warn_large_allocation(size);
    }
}

void*
cpu_pages::allocate_large(unsigned n_pages) {
    check_large_allocation(n_pages * page_size);
    return allocate_large_and_trim(n_pages);
}

void*
cpu_pages::allocate_large_aligned(unsigned align_pages, unsigned n_pages) {
    check_large_allocation(n_pages * page_size);
    // buddy allocation is always aligned
    return allocate_large_and_trim(n_pages);
}

disable_backtrace_temporarily::disable_backtrace_temporarily() {
    _old = cpu_mem.collect_backtrace;
    cpu_mem.collect_backtrace = false;
}

disable_backtrace_temporarily::~disable_backtrace_temporarily() {
    cpu_mem.collect_backtrace = _old;
}

static
saved_backtrace get_backtrace() noexcept {
    disable_backtrace_temporarily dbt;
    return current_backtrace();
}

static
allocation_site_ptr get_allocation_site() {
    if (!cpu_mem.is_initialized() || !cpu_mem.collect_backtrace) {
        return nullptr;
    }
    disable_backtrace_temporarily dbt;
    allocation_site new_alloc_site;
    new_alloc_site.backtrace = get_backtrace();
    auto insert_result = cpu_mem.asu.alloc_sites.insert(std::move(new_alloc_site));
    allocation_site_ptr alloc_site = &*insert_result.first;
    if (insert_result.second) {
        alloc_site->next = cpu_mem.alloc_site_list_head;
        cpu_mem.alloc_site_list_head = alloc_site;
    }
    return alloc_site;
}

#ifdef SEASTAR_HEAPPROF

allocation_site_ptr&
small_pool::alloc_site_holder(void* ptr) {
    if (objects_page_aligned()) {
        return cpu_mem.to_page(ptr)->alloc_site;
    } else {
        return *reinterpret_cast<allocation_site_ptr*>(reinterpret_cast<char*>(ptr) + _object_size - sizeof(allocation_site_ptr));
    }
}

#endif

void*
cpu_pages::allocate_small(unsigned size) {
    auto idx = small_pool::size_to_idx(size);
    auto& pool = small_pools[idx];
    assert(size <= pool.object_size());
    auto ptr = pool.allocate();
#ifdef SEASTAR_HEAPPROF
    if (!ptr) {
        return nullptr;
    }
    allocation_site_ptr alloc_site = get_allocation_site();
    if (alloc_site) {
        ++alloc_site->count;
        alloc_site->size += pool.object_size();
    }
    new (&pool.alloc_site_holder(ptr)) allocation_site_ptr{alloc_site};
#endif
    return ptr;
}

void cpu_pages::free_large(void* ptr) {
    pageidx idx = (reinterpret_cast<char*>(ptr) - mem()) / page_size;
    page* span = &pages[idx];
#ifdef SEASTAR_HEAPPROF
    auto alloc_site = span->alloc_site;
    if (alloc_site) {
        --alloc_site->count;
        alloc_site->size -= span->span_size * page_size;
    }
#endif
    free_span(idx, span->span_size);
}

size_t cpu_pages::object_size(void* ptr) {
    page* span = to_page(ptr);
    if (span->pool) {
        auto s = span->pool->object_size();
#ifdef SEASTAR_HEAPPROF
        // We must not allow the object to be extended onto the allocation_site_ptr field.
        if (!span->pool->objects_page_aligned()) {
            s -= sizeof(allocation_site_ptr);
        }
#endif
        return s;
    } else {
        return size_t(span->span_size) * page_size;
    }
}

void cpu_pages::free_cross_cpu(unsigned cpu_id, void* ptr) {
    if (!live_cpus[cpu_id].load(std::memory_order_relaxed)) {
        // Thread was destroyed; leak object
        // should only happen for boost unit-tests.
        return;
    }
    auto p = reinterpret_cast<cross_cpu_free_item*>(ptr);
    auto& list = all_cpus[cpu_id]->xcpu_freelist;
    auto old = list.load(std::memory_order_relaxed);
    do {
        p->next = old;
    } while (!list.compare_exchange_weak(old, p, std::memory_order_release, std::memory_order_relaxed));
    alloc_stats::increment(alloc_stats::types::cross_cpu_frees);
}

bool cpu_pages::drain_cross_cpu_freelist() {
    if (!xcpu_freelist.load(std::memory_order_relaxed)) {
        return false;
    }
    auto p = xcpu_freelist.exchange(nullptr, std::memory_order_acquire);
    while (p) {
        auto n = p->next;
        alloc_stats::increment(alloc_stats::types::frees);
        free(p);
        p = n;
    }
    return true;
}

void cpu_pages::free(void* ptr) {
    page* span = to_page(ptr);
    if (span->pool) {
        small_pool& pool = *span->pool;
#ifdef SEASTAR_HEAPPROF
        allocation_site_ptr alloc_site = pool.alloc_site_holder(ptr);
        if (alloc_site) {
            --alloc_site->count;
            alloc_site->size -= pool.object_size();
        }
#endif
        pool.deallocate(ptr);
    } else {
        free_large(ptr);
    }
}

void cpu_pages::free(void* ptr, size_t size) {
    // match action on allocate() so hit the right pool
    if (size <= sizeof(free_object)) {
        size = sizeof(free_object);
    }
    if (size <= max_small_allocation) {
        size = object_size_with_alloc_site(size);
        auto pool = &small_pools[small_pool::size_to_idx(size)];
#ifdef SEASTAR_HEAPPROF
        allocation_site_ptr alloc_site = pool->alloc_site_holder(ptr);
        if (alloc_site) {
            --alloc_site->count;
            alloc_site->size -= pool->object_size();
        }
#endif
        pool->deallocate(ptr);
    } else {
        free_large(ptr);
    }
}

bool
cpu_pages::try_foreign_free(void* ptr) {
    // fast path for local free
    if (__builtin_expect((reinterpret_cast<uintptr_t>(ptr) & cpu_id_and_mem_base_mask) == local_expected_cpu_id, true)) {
        return false;
    }
    if (!is_seastar_memory(ptr)) {
        if (is_reactor_thread) {
            alloc_stats::increment(alloc_stats::types::foreign_cross_frees);
        } else {
            alloc_stats::increment(alloc_stats::types::foreign_frees);
        }
        original_free_func(ptr);
        return true;
    }
    free_cross_cpu(object_cpu_id(ptr), ptr);
    return true;
}

void cpu_pages::shrink(void* ptr, size_t new_size) {
    auto obj_cpu = object_cpu_id(ptr);
    assert(obj_cpu == cpu_id);
    page* span = to_page(ptr);
    if (span->pool) {
        return;
    }
    auto old_size_pages = span->span_size;
    size_t new_size_pages = old_size_pages;
    while (new_size_pages / 2 * page_size >= new_size) {
        new_size_pages /= 2;
    }
    if (new_size_pages == old_size_pages) {
        return;
    }
#ifdef SEASTAR_HEAPPROF
    auto alloc_site = span->alloc_site;
    if (alloc_site) {
        alloc_site->size -= span->span_size * page_size;
        alloc_site->size += new_size_pages * page_size;
    }
#endif
    span->span_size = new_size_pages;
    span[new_size_pages - 1].free = false;
    span[new_size_pages - 1].span_size = new_size_pages;
    pageidx idx = span - pages;
    free_span_unaligned(idx + new_size_pages, old_size_pages - new_size_pages);
}

cpu_pages::~cpu_pages() {
    if (is_initialized()) {
        live_cpus[cpu_id].store(false, std::memory_order_relaxed);
    }
}

bool cpu_pages::is_initialized() const {
    return bool(nr_pages);
}

bool cpu_pages::initialize() {
    if (is_initialized()) {
        return false;
    }
    cpu_id = cpu_id_gen.fetch_add(1, std::memory_order_relaxed);
    local_expected_cpu_id = (static_cast<uint64_t>(cpu_id) << cpu_id_shift)
	| reinterpret_cast<uintptr_t>(mem_base());
    assert(cpu_id < max_cpus);
    all_cpus[cpu_id] = this;
    auto base = mem_base() + (size_t(cpu_id) << cpu_id_shift);
    auto size = 32 << 20;  // Small size for bootstrap
    auto r = ::mmap(base, size,
            PROT_READ | PROT_WRITE,
            MAP_PRIVATE | MAP_ANONYMOUS | MAP_FIXED,
            -1, 0);
    if (r == MAP_FAILED) {
        abort();
    }

    pages = reinterpret_cast<page*>(base);
    memory = base;
    nr_pages = size / page_size;
    // we reserve the end page so we don't have to special case
    // the last span.
    auto reserved = align_up(sizeof(page) * (nr_pages + 1), page_size) / page_size;
    reserved = 1u << log2ceil(reserved);
    for (pageidx i = 0; i < reserved; ++i) {
        pages[i].free = false;
    }
    pages[nr_pages].free = false;
    free_span_unaligned(reserved, nr_pages - reserved);
    live_cpus[cpu_id].store(true, std::memory_order_relaxed);
    return true;
}

mmap_area
static allocate_anonymous_memory(void* where, size_t how_much) {
    return mmap_anonymous(where,
            how_much,
            PROT_READ | PROT_WRITE,
            MAP_PRIVATE | MAP_FIXED);
}

mmap_area
<<<<<<< HEAD
allocate_hugetlbfs_memory(compat::optional<void*> where, size_t how_much) {
    return mmap_anonymous(where.value_or(nullptr),
            how_much,
            PROT_READ | PROT_WRITE,
            MAP_PRIVATE | MAP_POPULATE | MAP_HUGETLB | MAP_HUGE_2MB | (where ? MAP_FIXED : 0));
=======
allocate_hugetlbfs_memory(file_desc& fd, void* where, size_t how_much) {
    auto pos = fd.size();
    fd.truncate(pos + how_much);
    auto ret = fd.map(
            how_much,
            PROT_READ | PROT_WRITE,
            MAP_SHARED | MAP_POPULATE | (where ? MAP_FIXED : 0),
            pos,
            where);
    return ret;
>>>>>>> 005ef23d
}

void cpu_pages::replace_memory_backing(allocate_system_memory_fn alloc_sys_mem) {
    // We would like to use ::mremap() to atomically replace the old anonymous
    // memory with hugetlbfs backed memory, but mremap() does not support hugetlbfs
    // (for no reason at all).  So we must copy the anonymous memory to some other
    // place, map hugetlbfs in place, and copy it back, without modifying it during
    // the operation.
    auto bytes = nr_pages * page_size;
    auto old_mem = mem();
    auto relocated_old_mem = mmap_anonymous(nullptr, bytes, PROT_READ|PROT_WRITE, MAP_PRIVATE);
    std::memcpy(relocated_old_mem.get(), old_mem, bytes);
    alloc_sys_mem(old_mem, bytes).release();
    std::memcpy(old_mem, relocated_old_mem.get(), bytes);
}

void cpu_pages::do_resize(size_t new_size, allocate_system_memory_fn alloc_sys_mem) {
    auto new_pages = new_size / page_size;
    if (new_pages <= nr_pages) {
        return;
    }
    auto old_size = nr_pages * page_size;
    auto mmap_start = memory + old_size;
    auto mmap_size = new_size - old_size;
    auto mem = alloc_sys_mem(mmap_start, mmap_size);
    mem.release();
    // one past last page structure is a sentinel
    auto new_page_array_pages = align_up(sizeof(page[new_pages + 1]), page_size) / page_size;
    auto new_page_array
        = reinterpret_cast<page*>(allocate_large(new_page_array_pages));
    if (!new_page_array) {
        throw std::bad_alloc();
    }
    std::copy(pages, pages + nr_pages, new_page_array);
    // mark new one-past-last page as taken to avoid boundary conditions
    new_page_array[new_pages].free = false;
    auto old_pages = reinterpret_cast<char*>(pages);
    auto old_nr_pages = nr_pages;
    auto old_pages_size = align_up(sizeof(page[nr_pages + 1]), page_size);
    old_pages_size = size_t(1) << log2ceil(old_pages_size);
    pages = new_page_array;
    nr_pages = new_pages;
    auto old_pages_start = (old_pages - memory) / page_size;
    if (old_pages_start == 0) {
        // keep page 0 allocated
        old_pages_start = 1;
        old_pages_size -= page_size;
    }
    if (old_pages_size != 0) {
        free_span_unaligned(old_pages_start, old_pages_size / page_size);
    }
    free_span_unaligned(old_nr_pages, new_pages - old_nr_pages);
}

void cpu_pages::resize(size_t new_size, allocate_system_memory_fn alloc_memory) {
    new_size = align_down(new_size, huge_page_size);
    while (nr_pages * page_size < new_size) {
        // don't reallocate all at once, since there might not
        // be enough free memory available to relocate the pages array
        auto tmp_size = std::min(new_size, 4 * nr_pages * page_size);
        do_resize(tmp_size, alloc_memory);
    }
}

reclaiming_result cpu_pages::run_reclaimers(reclaimer_scope scope, size_t n_pages) {
    auto target = std::max<size_t>(nr_free_pages + n_pages, min_free_pages);
    reclaiming_result result = reclaiming_result::reclaimed_nothing;
    while (nr_free_pages < target) {
        bool made_progress = false;
        alloc_stats::increment(alloc_stats::types::reclaims);
        for (auto&& r : reclaimers) {
            if (r->scope() >= scope) {
                made_progress |= r->do_reclaim((target - nr_free_pages) * page_size) == reclaiming_result::reclaimed_something;
            }
        }
        if (!made_progress) {
            return result;
        }
        result = reclaiming_result::reclaimed_something;
    }
    return result;
}

void cpu_pages::schedule_reclaim() {
    current_min_free_pages = 0;
    reclaim_hook([this] {
        if (nr_free_pages < min_free_pages) {
            try {
                run_reclaimers(reclaimer_scope::async, min_free_pages - nr_free_pages);
            } catch (...) {
                current_min_free_pages = min_free_pages;
                throw;
            }
        }
        current_min_free_pages = min_free_pages;
    });
}

memory::memory_layout cpu_pages::memory_layout() {
    assert(is_initialized());
    return {
        reinterpret_cast<uintptr_t>(memory),
        reinterpret_cast<uintptr_t>(memory) + nr_pages * page_size
    };
}

void cpu_pages::set_reclaim_hook(std::function<void (std::function<void ()>)> hook) {
    reclaim_hook = hook;
    current_min_free_pages = min_free_pages;
}

void cpu_pages::set_min_free_pages(size_t pages) {
    if (pages > std::numeric_limits<decltype(min_free_pages)>::max()) {
        throw std::runtime_error("Number of pages too large");
    }
    min_free_pages = pages;
    maybe_reclaim();
}

small_pool::small_pool(unsigned object_size) noexcept
    : _object_size(object_size) {
    unsigned span_size = 1;
    auto span_bytes = [&] { return span_size * page_size; };
    auto waste = [&] { return (span_bytes() % _object_size) / (1.0 * span_bytes()); };
    while (object_size > span_bytes()) {
        ++span_size;
    }
    _span_sizes.fallback = span_size;

    // Choose a preferred span size which keeps waste (internal fragmentation) below
    // 5% and fits at least 4 objects. If there is no span size (up to 32 pages) that
    // satisfies this, just go with the minimum waste out of the checked span sizes.
    float min_waste = std::numeric_limits<float>::max();
    unsigned min_waste_span_size = 0;
    for (span_size = 1; span_size <= 32; span_size *= 2) {
        if (span_bytes() / object_size >= 4) {
            auto w = waste();
            if (w < min_waste) {
                min_waste = w;
                min_waste_span_size = span_size;
                if (w < 0.05) {
                    break;
                }
            }
        }
    }
    _span_sizes.preferred = min_waste_span_size ? min_waste_span_size : _span_sizes.fallback;

    _max_free = std::max<unsigned>(100, span_bytes() * 2 / _object_size);
    _min_free = _max_free / 2;
}

small_pool::~small_pool() {
    _min_free = _max_free = 0;
    trim_free_list();
}

// Should not throw in case of running out of memory to avoid infinite recursion,
// becaue throwing std::bad_alloc requires allocation. __cxa_allocate_exception
// falls back to the emergency pool in case malloc() returns nullptr.
void*
small_pool::allocate() {
    if (!_free) {
        add_more_objects();
    }
    if (!_free) {
        return nullptr;
    }
    auto* obj = _free;
    _free = _free->next;
    --_free_count;
    return obj;
}

void
small_pool::deallocate(void* object) {
    auto o = reinterpret_cast<free_object*>(object);
    o->next = _free;
    _free = o;
    ++_free_count;
    if (_free_count >= _max_free) {
        trim_free_list();
    }
}

void
small_pool::add_more_objects() {
    auto goal = (_min_free + _max_free) / 2;
    while (!_span_list.empty() && _free_count < goal) {
        page& span = _span_list.front(cpu_mem.pages);
        _span_list.pop_front(cpu_mem.pages);
        while (span.freelist) {
            auto obj = span.freelist;
            span.freelist = span.freelist->next;
            obj->next = _free;
            _free = obj;
            ++_free_count;
            ++span.nr_small_alloc;
        }
    }
    while (_free_count < goal) {
        disable_backtrace_temporarily dbt;
        auto span_size = _span_sizes.preferred;
        auto data = reinterpret_cast<char*>(cpu_mem.allocate_large(span_size));
        if (!data) {
            span_size = _span_sizes.fallback;
            data = reinterpret_cast<char*>(cpu_mem.allocate_large(span_size));
            if (!data) {
                return;
            }
        }
        auto span = cpu_mem.to_page(data);
        span_size = span->span_size;
        _pages_in_use += span_size;
        for (unsigned i = 0; i < span_size; ++i) {
            span[i].offset_in_span = i;
            span[i].pool = this;
        }
        span->nr_small_alloc = 0;
        span->freelist = nullptr;
        for (unsigned offset = 0; offset <= span_size * page_size - _object_size; offset += _object_size) {
            auto h = reinterpret_cast<free_object*>(data + offset);
            h->next = _free;
            _free = h;
            ++_free_count;
            ++span->nr_small_alloc;
        }
    }
}

void
small_pool::trim_free_list() {
    auto goal = (_min_free + _max_free) / 2;
    while (_free && _free_count > goal) {
        auto obj = _free;
        _free = _free->next;
        --_free_count;
        page* span = cpu_mem.to_page(obj);
        span -= span->offset_in_span;
        if (!span->freelist) {
            new (&span->link) page_list_link();
            _span_list.push_front(cpu_mem.pages, *span);
        }
        obj->next = span->freelist;
        span->freelist = obj;
        if (--span->nr_small_alloc == 0) {
            _pages_in_use -= span->span_size;
            _span_list.erase(cpu_mem.pages, *span);
            cpu_mem.free_span(span - cpu_mem.pages, span->span_size);
        }
    }
}

void
abort_on_underflow(size_t size) {
    if (std::make_signed_t<size_t>(size) < 0) {
        // probably a logic error, stop hard
        abort();
    }
}

void* allocate_large(size_t size) {
    abort_on_underflow(size);
    unsigned size_in_pages = (size + page_size - 1) >> page_bits;
    if ((size_t(size_in_pages) << page_bits) < size) {
        return nullptr; // (size + page_size - 1) caused an overflow
    }
    return cpu_mem.allocate_large(size_in_pages);

}

void* allocate_large_aligned(size_t align, size_t size) {
    abort_on_underflow(size);
    unsigned size_in_pages = (size + page_size - 1) >> page_bits;
    unsigned align_in_pages = std::max(align, page_size) >> page_bits;
    return cpu_mem.allocate_large_aligned(align_in_pages, size_in_pages);
}

void free_large(void* ptr) {
    return cpu_mem.free_large(ptr);
}

size_t object_size(void* ptr) {
    return cpu_pages::all_cpus[object_cpu_id(ptr)]->object_size(ptr);
}

// Mark as cold so that GCC8+ can move to .text.unlikely.
[[gnu::cold]]
static void init_cpu_mem_ptr(cpu_pages*& cpu_mem_ptr) {
    cpu_mem_ptr = &cpu_mem;
};

[[gnu::always_inline]]
static inline cpu_pages& get_cpu_mem()
{
    // cpu_pages has a non-trivial constructor which means that the compiler
    // must make sure the instance local to the current thread has been
    // constructed before each access.
    // Unfortunately, this means that GCC will emit an unconditional call
    // to __tls_init(), which may incurr a noticeable overhead in applications
    // that are heavy on memory allocations.
    // This can be solved by adding an easily predictable branch checking
    // whether the object has already been constructed.
    static thread_local cpu_pages* cpu_mem_ptr;
    if (__builtin_expect(!bool(cpu_mem_ptr), false)) {
        init_cpu_mem_ptr(cpu_mem_ptr);
    }
    return *cpu_mem_ptr;
}

#ifdef SEASTAR_DEBUG_ALLOCATIONS
static constexpr int debug_allocation_pattern = 0xab;
#endif

void* allocate(size_t size) {
    // original_malloc_func might be null for allocations before main
    // in constructors before original_malloc_func ctor is called
    if (!is_reactor_thread && original_malloc_func) {
        alloc_stats::increment(alloc_stats::types::foreign_mallocs);
        return original_malloc_func(size);
    }
    if (size <= sizeof(free_object)) {
        size = sizeof(free_object);
    }
    void* ptr;
    if (size <= max_small_allocation) {
        size = object_size_with_alloc_site(size);
        ptr = get_cpu_mem().allocate_small(size);
    } else {
        ptr = allocate_large(size);
    }
    if (!ptr) {
        on_allocation_failure(size);
    } else {
#ifdef SEASTAR_DEBUG_ALLOCATIONS
        std::memset(ptr, debug_allocation_pattern, size);
#endif
    }
    alloc_stats::increment(alloc_stats::types::allocs);
    return ptr;
}

void* allocate_aligned(size_t align, size_t size) {
    // original_realloc_func might be null for allocations before main
    // in constructors before original_realloc_func ctor is called
    if (!is_reactor_thread && original_aligned_alloc_func) {
        alloc_stats::increment(alloc_stats::types::foreign_mallocs);
        return original_aligned_alloc_func(align, size);
    }
    if (size <= sizeof(free_object)) {
        size = std::max(sizeof(free_object), align);
    }
    void* ptr;
    if (size <= max_small_allocation && align <= page_size) {
        // Our small allocator only guarantees alignment for power-of-two
        // allocations which are not larger than a page.
        size = 1 << log2ceil(object_size_with_alloc_site(size));
        ptr = get_cpu_mem().allocate_small(size);
    } else {
        ptr = allocate_large_aligned(align, size);
    }
    if (!ptr) {
        on_allocation_failure(size);
    } else {
#ifdef SEASTAR_DEBUG_ALLOCATIONS
        std::memset(ptr, debug_allocation_pattern, size);
#endif
    }
    alloc_stats::increment(alloc_stats::types::allocs);
    return ptr;
}

void free(void* obj) {
    if (cpu_pages::try_foreign_free(obj)) {
        return;
    }
    alloc_stats::increment(alloc_stats::types::frees);
    get_cpu_mem().free(obj);
}

void free(void* obj, size_t size) {
    if (cpu_pages::try_foreign_free(obj)) {
        return;
    }
    alloc_stats::increment(alloc_stats::types::frees);
    get_cpu_mem().free(obj, size);
}

void free_aligned(void* obj, size_t align, size_t size) {
    if (size <= sizeof(free_object)) {
        size = sizeof(free_object);
    }
    if (size <= max_small_allocation && align <= page_size) {
        // Same adjustment as allocate_aligned()
        size = 1 << log2ceil(object_size_with_alloc_site(size));
    }
    free(obj, size);
}

void shrink(void* obj, size_t new_size) {
    alloc_stats::increment(alloc_stats::types::frees);
    alloc_stats::increment(alloc_stats::types::allocs); // keep them balanced
    cpu_mem.shrink(obj, new_size);
}

void set_reclaim_hook(std::function<void (std::function<void ()>)> hook) {
    cpu_mem.set_reclaim_hook(hook);
}

reclaimer::reclaimer(std::function<reclaiming_result ()> reclaim, reclaimer_scope scope)
    : reclaimer([reclaim = std::move(reclaim)] (request) {
        return reclaim();
    }, scope) {
}

reclaimer::reclaimer(std::function<reclaiming_result (request)> reclaim, reclaimer_scope scope)
    : _reclaim(std::move(reclaim))
    , _scope(scope) {
    cpu_mem.reclaimers.push_back(this);
}

reclaimer::~reclaimer() {
    auto& r = cpu_mem.reclaimers;
    r.erase(std::find(r.begin(), r.end(), this));
}

void set_large_allocation_warning_threshold(size_t threshold) {
    cpu_mem.large_allocation_warning_threshold = threshold;
}

size_t get_large_allocation_warning_threshold() {
    return cpu_mem.large_allocation_warning_threshold;
}

void disable_large_allocation_warning() {
    cpu_mem.large_allocation_warning_threshold = std::numeric_limits<size_t>::max();
}

<<<<<<< HEAD
void configure(std::vector<resource::memory> m, bool mbind, bool hugepages) {
=======
void configure(std::vector<resource::memory> m, bool mbind,
        optional<std::string> hugetlbfs_path) {
    // we need to make sure cpu_mem is initialize since configure calls cpu_mem.resize
    // and we might reach configure without ever allocating, hence without ever calling
    // cpu_pages::initialize.
    // The correct solution is to add a condition inside cpu_mem.resize, but since all
    // other paths to cpu_pages::resize are already verifying initialize was called, we
    // verify that here.
    cpu_mem.initialize();
    is_reactor_thread = true;
>>>>>>> 005ef23d
    size_t total = 0;
    for (auto&& x : m) {
        total += x.bytes;
    }
    allocate_system_memory_fn sys_alloc = allocate_anonymous_memory;
<<<<<<< HEAD
    if (hugepages) {
        sys_alloc = [] (optional<void*> where, size_t how_much) {
            return allocate_hugetlbfs_memory(where, how_much);
=======
    if (hugetlbfs_path) {
        // std::function is copyable, but file_desc is not, so we must use
        // a shared_ptr to allow sys_alloc to be copied around
        auto fdp = make_lw_shared<file_desc>(file_desc::temporary(*hugetlbfs_path));
        sys_alloc = [fdp] (void* where, size_t how_much) {
            return allocate_hugetlbfs_memory(*fdp, where, how_much);
>>>>>>> 005ef23d
        };
        cpu_mem.replace_memory_backing(sys_alloc);
    }
    cpu_mem.resize(total, sys_alloc);
    size_t pos = 0;
    for (auto&& x : m) {
#ifdef SEASTAR_HAVE_NUMA
        unsigned long nodemask = 1UL << x.nodeid;
        if (mbind) {
            auto r = ::mbind(cpu_mem.mem() + pos, x.bytes,
                            MPOL_PREFERRED,
                            &nodemask, std::numeric_limits<unsigned long>::digits,
                            MPOL_MF_MOVE);

            if (r == -1) {
                char err[1000] = {};
                strerror_r(errno, err, sizeof(err));
                std::cerr << "WARNING: unable to mbind shard memory; performance may suffer: "
                        << err << std::endl;
            }
        }
#endif
        pos += x.bytes;
    }
}

statistics stats() {
    return statistics{alloc_stats::get(alloc_stats::types::allocs), alloc_stats::get(alloc_stats::types::frees), alloc_stats::get(alloc_stats::types::cross_cpu_frees),
        cpu_mem.nr_pages * page_size, cpu_mem.nr_free_pages * page_size, alloc_stats::get(alloc_stats::types::reclaims), alloc_stats::get(alloc_stats::types::large_allocs),
        alloc_stats::get(alloc_stats::types::foreign_mallocs), alloc_stats::get(alloc_stats::types::foreign_frees), alloc_stats::get(alloc_stats::types::foreign_cross_frees)};
}

bool drain_cross_cpu_freelist() {
    return cpu_mem.drain_cross_cpu_freelist();
}

memory_layout get_memory_layout() {
    return cpu_mem.memory_layout();
}

size_t min_free_memory() {
    return cpu_mem.min_free_pages * page_size;
}

void set_min_free_pages(size_t pages) {
    cpu_mem.set_min_free_pages(pages);
}

static thread_local int report_on_alloc_failure_suppressed = 0;

class disable_report_on_alloc_failure_temporarily {
public:
    disable_report_on_alloc_failure_temporarily() {
        ++report_on_alloc_failure_suppressed;
    };
    ~disable_report_on_alloc_failure_temporarily() noexcept {
        --report_on_alloc_failure_suppressed;
    }
};

static std::atomic<bool> abort_on_allocation_failure{false};
static std::atomic<alloc_failure_kind> dump_diagnostics_on_alloc_failure_kind{alloc_failure_kind::critical};

void enable_abort_on_allocation_failure() {
    abort_on_allocation_failure.store(true, std::memory_order_seq_cst);
}

void set_dump_memory_diagnostics_on_alloc_failure_kind(alloc_failure_kind kind) {
    dump_diagnostics_on_alloc_failure_kind.store(kind, std::memory_order_seq_cst);
}

void set_dump_memory_diagnostics_on_alloc_failure_kind(std::string_view str) {
    if (str == "none") {
        set_dump_memory_diagnostics_on_alloc_failure_kind(alloc_failure_kind::none);
    } else if (str == "critical") {
        set_dump_memory_diagnostics_on_alloc_failure_kind(alloc_failure_kind::critical);
    } else if (str == "all") {
        set_dump_memory_diagnostics_on_alloc_failure_kind(alloc_failure_kind::all);
    } else {
        seastar_logger.error("Ignoring invalid option '{}' for the allocation failure kind to dump seastar memory diagnostics for, valid options are: none, critical and all", str);
    }
}

static thread_local noncopyable_function<void(memory_diagnostics_writer)> additional_diagnostics_producer;

void set_additional_diagnostics_producer(noncopyable_function<void(memory_diagnostics_writer)> producer) {
    additional_diagnostics_producer = std::move(producer);
}

struct human_readable_value {
    uint16_t value;  // [0, 1024)
    char suffix; // 0 -> no suffix
};

std::ostream& operator<<(std::ostream& os, const human_readable_value& val) {
    os << val.value;
    if (val.suffix) {
        os << val.suffix;
    }
    return os;
}

static human_readable_value to_human_readable_value(uint64_t value, uint64_t step, uint64_t precision, const std::array<char, 5>& suffixes) {
    if (!value) {
        return {0, suffixes[0]};
    }

    uint64_t result = value;
    uint64_t remainder = 0;
    unsigned i = 0;
    // If there is no remainder we go below precision because we don't loose any.
    while (((!remainder && result >= step) || result >= precision)) {
        remainder = result % step;
        result /= step;
        if (i == suffixes.size()) {
            break;
        } else {
            ++i;
        }
    }
    return {uint16_t(remainder < (step / 2) ? result : result + 1), suffixes[i]};
}

static human_readable_value to_hr_size(uint64_t size) {
    const std::array<char, 5> suffixes = {'B', 'K', 'M', 'G', 'T'};
    return to_human_readable_value(size, 1024, 8192, suffixes);
}

static human_readable_value to_hr_number(uint64_t number) {
    const std::array<char, 5> suffixes = {'\0', 'k', 'm', 'b', 't'};
    return to_human_readable_value(number, 1000, 10000, suffixes);
}

seastar::internal::log_buf::inserter_iterator do_dump_memory_diagnostics(seastar::internal::log_buf::inserter_iterator it) {
    auto free_mem = cpu_mem.nr_free_pages * page_size;
    auto total_mem = cpu_mem.nr_pages * page_size;
    it = fmt::format_to(it, "Dumping seastar memory diagnostics\n");

    it = fmt::format_to(it, "Used memory:  {}\n", to_hr_size(total_mem - free_mem));
    it = fmt::format_to(it, "Free memory:  {}\n", to_hr_size(free_mem));
    it = fmt::format_to(it, "Total memory: {}\n\n", to_hr_size(total_mem));

    if (additional_diagnostics_producer) {
        additional_diagnostics_producer([&it] (std::string_view v) mutable {
            it = fmt::format_to(it, v);
        });
    }

    it = fmt::format_to(it, "Small pools:\n");
    it = fmt::format_to(it, "objsz\tspansz\tusedobj\tmemory\tunused\twst%\n");
    for (unsigned i = 0; i < cpu_mem.small_pools.nr_small_pools; i++) {
        auto& sp = cpu_mem.small_pools[i];
        // We don't use pools too small to fit a free_object, so skip these, they
        // are always empty.
        if (sp.object_size() < sizeof(free_object)) {
            continue;
        }

        // For the small pools, there are two types of free objects:
        // Pool freelist objects are poitned to by sp._free and their count is sp._free_count
        // Span freelist objects are those removed from the pool freelist when that list
        // becomes too large: they are instead attached to the spans allocated to this
        // pool. To count this second category, we iterate over the spans below.
        uint32_t span_freelist_objs = 0;
        auto front = sp._span_list._front;
        while (front) {
            auto& span = cpu_mem.pages[front];
            auto capacity_in_objects = span.span_size * page_size / sp.object_size();
            span_freelist_objs += capacity_in_objects - span.nr_small_alloc;
            front = span.link._next;
        }
        const auto free_objs = sp._free_count + span_freelist_objs; // pool + span free objects
        const auto use_count = sp._pages_in_use * page_size / sp.object_size() - free_objs;
        auto memory = sp._pages_in_use * page_size;
        const auto unused = free_objs * sp.object_size();
        const auto wasted_percent = memory ? unused * 100 / memory : 0;
        it = fmt::format_to(it,
                "{}\t{}\t{}\t{}\t{}\t{}\n",
                sp.object_size(),
                to_hr_size(sp._span_sizes.preferred * page_size),
                to_hr_number(use_count),
                to_hr_size(memory),
                to_hr_size(unused),
                unsigned(wasted_percent));
    }
    it = fmt::format_to(it, "Page spans:\n");
    it = fmt::format_to(it, "index\tsize\tfree\tused\tspans\n");

    std::array<uint32_t, cpu_pages::nr_span_lists> span_size_histogram;
    span_size_histogram.fill(0);

    for (unsigned i = 0; i < cpu_mem.nr_pages;) {
        const auto span_size = cpu_mem.pages[i].span_size;
        if (!span_size) {
            ++i;
            continue;
        }
        ++span_size_histogram[log2ceil(span_size)];
        i += span_size;
    }

    for (unsigned i = 0; i< cpu_mem.nr_span_lists; i++) {
        auto& span_list = cpu_mem.free_spans[i];
        auto front = span_list._front;
        uint32_t free_pages = 0;
        while (front) {
            auto& span = cpu_mem.pages[front];
            free_pages += span.span_size;
            front = span.link._next;
        }
        const auto total_spans = span_size_histogram[i];
        const auto total_pages = total_spans * (1 << i);
        it = fmt::format_to(it,
                "{}\t{}\t{}\t{}\t{}\n",
                i,
                to_hr_size((uint64_t(1) << i) * page_size),
                to_hr_size(free_pages * page_size),
                to_hr_size((total_pages - free_pages) * page_size),
                to_hr_number(total_spans));
    }

    return it;
}

void maybe_dump_memory_diagnostics(size_t size) {
    if (report_on_alloc_failure_suppressed) {
        return;
    }

    disable_report_on_alloc_failure_temporarily guard;
    seastar_memory_logger.debug("Failed to allocate {} bytes at {}", size, current_backtrace());

    static thread_local logger::rate_limit rate_limit(std::chrono::seconds(10));

    auto lvl = log_level::debug;
    switch (dump_diagnostics_on_alloc_failure_kind.load(std::memory_order_relaxed)) {
        case alloc_failure_kind::none:
            lvl = log_level::debug;
            break;
        case alloc_failure_kind::critical:
            lvl = is_critical_alloc_section() ? log_level::error : log_level::debug;
            break;
        case alloc_failure_kind::all:
            lvl = log_level::error;
            break;
    }

    logger::lambda_log_writer writer([] (seastar::internal::log_buf::inserter_iterator it) {
        return do_dump_memory_diagnostics(it);
    });
    seastar_memory_logger.log(lvl, rate_limit, writer);
}

void on_allocation_failure(size_t size) {
    maybe_dump_memory_diagnostics(size);

    if (!abort_on_alloc_failure_suppressed
            && abort_on_allocation_failure.load(std::memory_order_relaxed)) {
        seastar_logger.error("Failed to allocate {} bytes", size);
        abort();
    }
}

sstring generate_memory_diagnostics_report() {
    seastar::internal::log_buf buf;
    auto it = buf.back_insert_begin();
    do_dump_memory_diagnostics(it);
    return sstring(buf.data(), buf.size());
}

static void trigger_error_injector() {
    on_alloc_point();
}

static bool try_trigger_error_injector() {
    try {
        on_alloc_point();
        return false;
    } catch (...) {
        return true;
    }
}

}

}

using namespace seastar::memory;

extern "C"
[[gnu::visibility("default")]]
[[gnu::used]]
void* malloc(size_t n) throw () {
    if (try_trigger_error_injector()) {
        return nullptr;
    }
    return allocate(n);
}

extern "C"
[[gnu::alias("malloc")]]
[[gnu::visibility("default")]]
[[gnu::malloc]]
[[gnu::alloc_size(1)]]
#ifndef __clang__
[[gnu::leaf]]
#endif
void* __libc_malloc(size_t n) throw ();

extern "C"
[[gnu::visibility("default")]]
[[gnu::used]]
void free(void* ptr) {
    if (ptr) {
        seastar::memory::free(ptr);
    }
}

extern "C"
[[gnu::alias("free")]]
[[gnu::visibility("default")]]
#ifndef __clang__
[[gnu::leaf]]
#endif
void __libc_free(void* obj) throw ();

extern "C"
[[gnu::visibility("default")]]
void* calloc(size_t nmemb, size_t size) {
    if (try_trigger_error_injector()) {
        return nullptr;
    }
    auto s1 = __int128(nmemb) * __int128(size);
    assert(s1 == size_t(s1));
    size_t s = s1;
    auto p = malloc(s);
    if (p) {
        std::memset(p, 0, s);
    }
    return p;
}

extern "C"
[[gnu::alias("calloc")]]
[[gnu::visibility("default")]]
[[gnu::alloc_size(1, 2)]]
[[gnu::malloc]]
#ifndef __clang__
[[gnu::leaf]]
#endif
void* __libc_calloc(size_t n, size_t m) throw ();

extern "C"
[[gnu::visibility("default")]]
void* realloc(void* ptr, size_t size) {
    if (try_trigger_error_injector()) {
        return nullptr;
    }
    if (ptr != nullptr && !is_seastar_memory(ptr)) {
        // we can't realloc foreign memory on a shard
        if (is_reactor_thread) {
            abort();
        }
        // original_realloc_func might be null when previous ctor allocates
        if (original_realloc_func) {
            return original_realloc_func(ptr, size);
        }
    }
    // if we're here, it's either ptr is a seastar memory ptr
    // or a nullptr, or, original functions aren't available
    // at any rate, using the seastar allocator is OK now.
    auto old_size = ptr ? object_size(ptr) : 0;
    if (size == old_size) {
        return ptr;
    }
    if (size == 0) {
        ::free(ptr);
        return nullptr;
    }
    if (size < old_size) {
        seastar::memory::shrink(ptr, size);
        return ptr;
    }
    auto nptr = malloc(size);
    if (!nptr) {
        return nptr;
    }
    if (ptr) {
        std::memcpy(nptr, ptr, std::min(size, old_size));
        ::free(ptr);
    }
    return nptr;
}

extern "C"
[[gnu::alias("realloc")]]
[[gnu::visibility("default")]]
[[gnu::alloc_size(2)]]
#ifndef __clang__
[[gnu::leaf]]
#endif
void* __libc_realloc(void* obj, size_t size) throw ();

extern "C"
[[gnu::visibility("default")]]
[[gnu::used]]
#ifndef __clang__
[[gnu::leaf]]
#endif
[[gnu::nonnull(1)]]
int posix_memalign(void** ptr, size_t align, size_t size) throw () {
    if (try_trigger_error_injector()) {
        return ENOMEM;
    }
    *ptr = allocate_aligned(align, size);
    if (!*ptr) {
        return ENOMEM;
    }
    return 0;
}

extern "C"
[[gnu::alias("posix_memalign")]]
[[gnu::visibility("default")]]
#ifndef __clang__
[[gnu::leaf]]
#endif
[[gnu::nonnull(1)]]
int __libc_posix_memalign(void** ptr, size_t align, size_t size) throw ();

extern "C"
[[gnu::visibility("default")]]
[[gnu::malloc]]
#if defined(__GLIBC__) && __GLIBC_PREREQ(2, 30)
[[gnu::alloc_size(2)]]
#endif
void* memalign(size_t align, size_t size) throw () {
    if (try_trigger_error_injector()) {
        return nullptr;
    }
    size = seastar::align_up(size, align);
    return allocate_aligned(align, size);
}

extern "C"
[[gnu::visibility("default")]]
void *aligned_alloc(size_t align, size_t size) throw () {
    if (try_trigger_error_injector()) {
        return nullptr;
    }
    return allocate_aligned(align, size);
}

extern "C"
[[gnu::alias("memalign")]]
[[gnu::visibility("default")]]
[[gnu::malloc]]
#if defined(__GLIBC__) && __GLIBC_PREREQ(2, 30)
[[gnu::alloc_size(2)]]
#endif
void* __libc_memalign(size_t align, size_t size) throw ();

extern "C"
[[gnu::visibility("default")]]
void cfree(void* obj) throw () {
    return ::free(obj);
}

extern "C"
[[gnu::alias("cfree")]]
[[gnu::visibility("default")]]
void __libc_cfree(void* obj) throw ();

extern "C"
[[gnu::visibility("default")]]
size_t malloc_usable_size(void* obj) {
    if (!is_seastar_memory(obj)) {
        return original_malloc_usable_size_func(obj);
    }
    return object_size(obj);
}

extern "C"
[[gnu::visibility("default")]]
int malloc_trim(size_t pad) {
    if (!is_reactor_thread) {
        return original_malloc_trim_func(pad);
    }
    return 0;
}

static inline
void* throw_if_null(void* ptr) {
    if (!ptr) {
        throw std::bad_alloc();
    }
    return ptr;
}

[[gnu::visibility("default")]]
void* operator new(size_t size) {
    trigger_error_injector();
    if (size == 0) {
        size = 1;
    }
    return throw_if_null(allocate(size));
}

[[gnu::visibility("default")]]
void* operator new[](size_t size) {
    trigger_error_injector();
    if (size == 0) {
        size = 1;
    }
    return throw_if_null(allocate(size));
}

[[gnu::visibility("default")]]
void operator delete(void* ptr) throw () {
    if (ptr) {
        seastar::memory::free(ptr);
    }
}

[[gnu::visibility("default")]]
void operator delete[](void* ptr) throw () {
    if (ptr) {
        seastar::memory::free(ptr);
    }
}

[[gnu::visibility("default")]]
void operator delete(void* ptr, size_t size) throw () {
    if (ptr) {
        seastar::memory::free(ptr, size);
    }
}

[[gnu::visibility("default")]]
void operator delete[](void* ptr, size_t size) throw () {
    if (ptr) {
        seastar::memory::free(ptr, size);
    }
}

[[gnu::visibility("default")]]
void* operator new(size_t size, std::nothrow_t) throw () {
    if (try_trigger_error_injector()) {
        return nullptr;
    }
    if (size == 0) {
        size = 1;
    }
    return allocate(size);
}

[[gnu::visibility("default")]]
void* operator new[](size_t size, std::nothrow_t) throw () {
    if (size == 0) {
        size = 1;
    }
    return allocate(size);
}

[[gnu::visibility("default")]]
void operator delete(void* ptr, std::nothrow_t) throw () {
    if (ptr) {
        seastar::memory::free(ptr);
    }
}

[[gnu::visibility("default")]]
void operator delete[](void* ptr, std::nothrow_t) throw () {
    if (ptr) {
        seastar::memory::free(ptr);
    }
}

[[gnu::visibility("default")]]
void operator delete(void* ptr, size_t size, std::nothrow_t) throw () {
    if (ptr) {
        seastar::memory::free(ptr, size);
    }
}

[[gnu::visibility("default")]]
void operator delete[](void* ptr, size_t size, std::nothrow_t) throw () {
    if (ptr) {
        seastar::memory::free(ptr, size);
    }
}

#ifdef __cpp_aligned_new

[[gnu::visibility("default")]]
void* operator new(size_t size, std::align_val_t a) {
    trigger_error_injector();
    auto ptr = allocate_aligned(size_t(a), size);
    return throw_if_null(ptr);
}

[[gnu::visibility("default")]]
void* operator new[](size_t size, std::align_val_t a) {
    trigger_error_injector();
    auto ptr = allocate_aligned(size_t(a), size);
    return throw_if_null(ptr);
}

[[gnu::visibility("default")]]
void* operator new(size_t size, std::align_val_t a, const std::nothrow_t&) noexcept {
    if (try_trigger_error_injector()) {
        return nullptr;
    }
    return allocate_aligned(size_t(a), size);
}

[[gnu::visibility("default")]]
void* operator new[](size_t size, std::align_val_t a, const std::nothrow_t&) noexcept {
    if (try_trigger_error_injector()) {
        return nullptr;
    }
    return allocate_aligned(size_t(a), size);
}


[[gnu::visibility("default")]]
void operator delete(void* ptr, std::align_val_t a) noexcept {
    if (ptr) {
        seastar::memory::free(ptr);
    }
}

[[gnu::visibility("default")]]
void operator delete[](void* ptr, std::align_val_t a) noexcept {
    if (ptr) {
        seastar::memory::free(ptr);
    }
}

[[gnu::visibility("default")]]
void operator delete(void* ptr, size_t size, std::align_val_t a) noexcept {
    if (ptr) {
        seastar::memory::free_aligned(ptr, size_t(a), size);
    }
}

[[gnu::visibility("default")]]
void operator delete[](void* ptr, size_t size, std::align_val_t a) noexcept {
    if (ptr) {
        seastar::memory::free_aligned(ptr, size_t(a), size);
    }
}

[[gnu::visibility("default")]]
void operator delete(void* ptr, std::align_val_t a, const std::nothrow_t&) noexcept {
    if (ptr) {
        seastar::memory::free(ptr);
    }
}

[[gnu::visibility("default")]]
void operator delete[](void* ptr, std::align_val_t a, const std::nothrow_t&) noexcept {
    if (ptr) {
        seastar::memory::free(ptr);
    }
}

#endif

namespace seastar {

#else

namespace seastar {

namespace memory {

disable_backtrace_temporarily::disable_backtrace_temporarily() {
    (void)_old;
}

disable_backtrace_temporarily::~disable_backtrace_temporarily() {
}

void set_heap_profiling_enabled(bool enabled) {
    seastar_logger.warn("Seastar compiled with default allocator, heap profiler not supported");
}

scoped_heap_profiling::scoped_heap_profiling() noexcept {
    set_heap_profiling_enabled(true); // let it print the warning
}

scoped_heap_profiling::~scoped_heap_profiling() {
}

void enable_abort_on_allocation_failure() {
    seastar_logger.warn("Seastar compiled with default allocator, will not abort on bad_alloc");
}

reclaimer::reclaimer(std::function<reclaiming_result ()> reclaim, reclaimer_scope) {
}

reclaimer::reclaimer(std::function<reclaiming_result (request)> reclaim, reclaimer_scope) {
}

reclaimer::~reclaimer() {
}

void set_reclaim_hook(std::function<void (std::function<void ()>)> hook) {
}

<<<<<<< HEAD
void configure(std::vector<resource::memory> m, bool mbind, bool hugepages) {
=======
void configure(std::vector<resource::memory> m, bool mbind, std::optional<std::string> hugepages_path) {
>>>>>>> 005ef23d
}

statistics stats() {
    return statistics{0, 0, 0, 1 << 30, 1 << 30, 0, 0, 0, 0, 0};
}

bool drain_cross_cpu_freelist() {
    return false;
}

memory_layout get_memory_layout() {
    throw std::runtime_error("get_memory_layout() not supported");
}

size_t min_free_memory() {
    return 0;
}

void set_min_free_pages(size_t pages) {
    // Ignore, reclaiming not supported for default allocator.
}

void set_large_allocation_warning_threshold(size_t) {
    // Ignore, not supported for default allocator.
}

size_t get_large_allocation_warning_threshold() {
    // Ignore, not supported for default allocator.
    return std::numeric_limits<size_t>::max();
}

void disable_large_allocation_warning() {
    // Ignore, not supported for default allocator.
}


void set_dump_memory_diagnostics_on_alloc_failure_kind(alloc_failure_kind) {
    // Ignore, not supported for default allocator.
}

void set_dump_memory_diagnostics_on_alloc_failure_kind(std::string_view) {
    // Ignore, not supported for default allocator.
}

void set_additional_diagnostics_producer(noncopyable_function<void(memory_diagnostics_writer)>) {
    // Ignore, not supported for default allocator.
}

sstring generate_memory_diagnostics_report() {
    // Ignore, not supported for default allocator.
    return {};
}

}

}

namespace seastar {

#endif

/// \endcond

}<|MERGE_RESOLUTION|>--- conflicted
+++ resolved
@@ -553,7 +553,6 @@
 std::atomic<unsigned> cpu_pages::cpu_id_gen;
 cpu_pages* cpu_pages::all_cpus[max_cpus];
 
-<<<<<<< HEAD
 char* getMemRegionStart() {
     return cpu_mem.memory;
 }
@@ -561,9 +560,7 @@
 size_t getMemRegionSize() {
     return cpu_mem.nr_pages * page_size;
 }
-=======
 #ifdef SEASTAR_HEAPPROF
->>>>>>> 005ef23d
 
 void set_heap_profiling_enabled(bool enable) {
     bool is_enabled = cpu_mem.collect_backtrace;
@@ -1048,24 +1045,11 @@
 }
 
 mmap_area
-<<<<<<< HEAD
 allocate_hugetlbfs_memory(compat::optional<void*> where, size_t how_much) {
     return mmap_anonymous(where.value_or(nullptr),
             how_much,
             PROT_READ | PROT_WRITE,
             MAP_PRIVATE | MAP_POPULATE | MAP_HUGETLB | MAP_HUGE_2MB | (where ? MAP_FIXED : 0));
-=======
-allocate_hugetlbfs_memory(file_desc& fd, void* where, size_t how_much) {
-    auto pos = fd.size();
-    fd.truncate(pos + how_much);
-    auto ret = fd.map(
-            how_much,
-            PROT_READ | PROT_WRITE,
-            MAP_SHARED | MAP_POPULATE | (where ? MAP_FIXED : 0),
-            pos,
-            where);
-    return ret;
->>>>>>> 005ef23d
 }
 
 void cpu_pages::replace_memory_backing(allocate_system_memory_fn alloc_sys_mem) {
@@ -1504,11 +1488,7 @@
     cpu_mem.large_allocation_warning_threshold = std::numeric_limits<size_t>::max();
 }
 
-<<<<<<< HEAD
 void configure(std::vector<resource::memory> m, bool mbind, bool hugepages) {
-=======
-void configure(std::vector<resource::memory> m, bool mbind,
-        optional<std::string> hugetlbfs_path) {
     // we need to make sure cpu_mem is initialize since configure calls cpu_mem.resize
     // and we might reach configure without ever allocating, hence without ever calling
     // cpu_pages::initialize.
@@ -1517,24 +1497,14 @@
     // verify that here.
     cpu_mem.initialize();
     is_reactor_thread = true;
->>>>>>> 005ef23d
     size_t total = 0;
     for (auto&& x : m) {
         total += x.bytes;
     }
     allocate_system_memory_fn sys_alloc = allocate_anonymous_memory;
-<<<<<<< HEAD
     if (hugepages) {
         sys_alloc = [] (optional<void*> where, size_t how_much) {
             return allocate_hugetlbfs_memory(where, how_much);
-=======
-    if (hugetlbfs_path) {
-        // std::function is copyable, but file_desc is not, so we must use
-        // a shared_ptr to allow sys_alloc to be copied around
-        auto fdp = make_lw_shared<file_desc>(file_desc::temporary(*hugetlbfs_path));
-        sys_alloc = [fdp] (void* where, size_t how_much) {
-            return allocate_hugetlbfs_memory(*fdp, where, how_much);
->>>>>>> 005ef23d
         };
         cpu_mem.replace_memory_backing(sys_alloc);
     }
@@ -2246,11 +2216,7 @@
 void set_reclaim_hook(std::function<void (std::function<void ()>)> hook) {
 }
 
-<<<<<<< HEAD
 void configure(std::vector<resource::memory> m, bool mbind, bool hugepages) {
-=======
-void configure(std::vector<resource::memory> m, bool mbind, std::optional<std::string> hugepages_path) {
->>>>>>> 005ef23d
 }
 
 statistics stats() {
