--- conflicted
+++ resolved
@@ -53,14 +53,10 @@
     attr.qp_state = IBV_QPS_INIT;
     attr.port_num = 1;
     if (ibv_modify_qp(QP, &attr, IBV_QP_STATE | IBV_QP_PKEY_INDEX | IBV_QP_PORT | IBV_QP_ACCESS_FLAGS)) {
-<<<<<<< HEAD
         K2ERROR("failed to transition RC QP into init state")
         errorState = true;
         ibv_destroy_qp(QP);
         QP = nullptr;
-=======
-        std::cout << "failed to transition into init state" << std::endl;
->>>>>>> 6659a38b
         return;
     }
     // end of slow core part
@@ -382,15 +378,7 @@
 }
 
 int RDMAStack::sendUDQPMessage(temporary_buffer<uint8_t> buffer, const union ibv_gid& destGID, uint32_t destQP) {
-<<<<<<< HEAD
     K2ASSERT(buffer.size() + 40 <= UDQPRxSize, "UD Message too large");
-=======
-    if (buffer.size() + 40 > UDQPRxSize) {
-        std::cerr << "Message too large, max size is: " << UDQPRxSize-40 << std::endl;
-        assert(false);
-        return -1;
-    }
->>>>>>> 6659a38b
 
     auto AHIt = AHLookup.find(destGID);
     struct ibv_ah* AH = nullptr;
@@ -685,11 +673,7 @@
     // Step 1. Create a CQ
     stack->UDCQ = ibv_create_cq(ctx, RecvWRData::maxWR+SendWRData::maxWR, nullptr, nullptr, 0);
     if (!stack->UDCQ) {
-<<<<<<< HEAD
         K2ERROR("failed to create UDCQ");
-=======
-        std::cerr << "failed to create UDCQ" << std::endl;
->>>>>>> 6659a38b
         return std::unique_ptr<RDMAStack>(nullptr);
     }
 
@@ -847,38 +831,22 @@
     }
 
     stack->registerPoller();
-<<<<<<< HEAD
-=======
-    //TODO expose our GID and UDQP
->>>>>>> 6659a38b
 
     return stack;
 }
 
-<<<<<<< HEAD
-sstring EndPoint::GIDToString(union ibv_gid gid) {
+sstring GIDToString(union ibv_gid gid) {
     char buffer[INET6_ADDRSTRLEN];
     buffer[0] = '\0';
     static_assert(sizeof(struct in6_addr) == sizeof(union ibv_gid));
-=======
-
-sstring GIDToString(union ibv_gid gid) {
-    char buffer[INET6_ADDRSTRLEN];
-    buffer[0] = '\0';
     assert(sizeof(struct in6_addr) == sizeof(union ibv_gid));
->>>>>>> 6659a38b
     // parse the gid as an ipv6
     ::inet_ntop(AF_INET6, &gid.raw, buffer, INET6_ADDRSTRLEN);
     return sstring(buffer);
 }
 
-<<<<<<< HEAD
-int EndPoint::StringToGID(const sstring& strGID, union ibv_gid& result) {
+int StringToGID(const sstring& strGID, union ibv_gid& result) {
     static_assert(sizeof(struct in6_addr) == sizeof(union ibv_gid));
-=======
-int StringToGID(const sstring& strGID, union ibv_gid& result) {
-    assert(sizeof(struct in6_addr) == sizeof(union ibv_gid));
->>>>>>> 6659a38b
     // use ipv6 parser
     if (::inet_pton(AF_INET6, strGID.c_str(), &result.raw) != 1) {
         return -1;
