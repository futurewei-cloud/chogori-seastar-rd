#
# This file is open source software, licensed to you under the terms
# of the Apache License, Version 2.0 (the "License").  See the NOTICE file
# distributed with this work for additional information regarding copyright
# ownership.  You may not use this file except in compliance with the License.
#
# You may obtain a copy of the License at
#
#   http://www.apache.org/licenses/LICENSE-2.0
#
# Unless required by applicable law or agreed to in writing,
# software distributed under the License is distributed on an
# "AS IS" BASIS, WITHOUT WARRANTIES OR CONDITIONS OF ANY
# KIND, either express or implied.  See the License for the
# specific language governing permissions and limitations
# under the License.
#

#
# Copyright (C) 2018 Scylladb, Ltd.
#

#
# Useful definitions for `cmake -E env`.
#

set (amended_PATH PATH=${Cooking_INGREDIENTS_DIR}/bin:$ENV{PATH})
set (PKG_CONFIG_PATH PKG_CONFIG_PATH=${Cooking_INGREDIENTS_DIR}/lib/pkgconfig)

#
# Some Autotools ingredients need this information because they don't use pkgconfig.
#

set (autotools_ingredients_flags
  CFLAGS=-I${Cooking_INGREDIENTS_DIR}/include
  CXXFLAGS=-I${Cooking_INGREDIENTS_DIR}/include
  LDFLAGS=-L${Cooking_INGREDIENTS_DIR}/lib)

#
# Some Autotools projects amend the info file instead of making a package-specific one.
# This doesn't play nicely with GNU Stow.
#
# Just append the name of the ingredient, like
#
#     ${info_dir}/gmp
#

set (info_dir --infodir=<INSTALL_DIR>/share/info)

#
# Build-concurrency.
#

cmake_host_system_information (
  RESULT build_concurrency_factor
  QUERY NUMBER_OF_LOGICAL_CORES)

set (make_command make -j ${build_concurrency_factor})

#
# All the ingredients.
#

##
## Dependencies of dependencies of dependencies.
##

cooking_ingredient (gmp
  EXTERNAL_PROJECT_ARGS
    URL https://gmplib.org/download/gmp/gmp-6.1.2.tar.bz2
    URL_MD5 8ddbb26dc3bd4e2302984debba1406a5
    CONFIGURE_COMMAND <SOURCE_DIR>/configure --prefix=<INSTALL_DIR> --srcdir=<SOURCE_DIR> ${info_dir}/gmp
    BUILD_COMMAND <DISABLE>
<<<<<<< HEAD
    INSTALL_COMMAND ${make_command} install)
=======
    INSTALL_COMMAND ${make_command} install)

##
## Dependencies of dependencies.
##

cooking_ingredient (colm
  EXTERNAL_PROJECT_ARGS
    URL http://www.colm.net/files/colm/colm-0.13.0.6.tar.gz
    URL_MD5 16aaf566cbcfe9a06154e094638ac709
    # This is upsetting.
    BUILD_IN_SOURCE YES
    CONFIGURE_COMMAND ./configure --prefix=<INSTALL_DIR>
    BUILD_COMMAND <DISABLE>
    INSTALL_COMMAND ${make_command} install)

cooking_ingredient (libpciaccess
  EXTERNAL_PROJECT_ARGS
    URL https://www.x.org/releases/individual/lib/libpciaccess-0.13.4.tar.gz
    URL_MD5 cc1fad87da60682af1d5fa43a5da45a4
    CONFIGURE_COMMAND <SOURCE_DIR>/configure --prefix=<INSTALL_DIR> --srcdir=<SOURCE_DIR>
    BUILD_COMMAND <DISABLE>
    INSTALL_COMMAND ${make_command} install)

cooking_ingredient (nettle
  REQUIRES gmp
  EXTERNAL_PROJECT_ARGS
    URL https://ftp.gnu.org/gnu/nettle/nettle-3.4.tar.gz
    URL_MD5 dc0f13028264992f58e67b4e8915f53d
    CONFIGURE_COMMAND
      <SOURCE_DIR>/configure
      --prefix=<INSTALL_DIR>
      --srcdir=<SOURCE_DIR>
      --libdir=<INSTALL_DIR>/lib
      ${info_dir}/nettle
      ${autotools_ingredients_flags}
    BUILD_COMMAND <DISABLE>
    INSTALL_COMMAND ${make_command} install)

# Also a direct dependency of Seastar.
cooking_ingredient (numactl
  EXTERNAL_PROJECT_ARGS
    URL https://github.com/numactl/numactl/releases/download/v2.0.12/numactl-2.0.12.tar.gz
    URL_MD5 2ba9777d78bfd7d408a387e53bc33ebc
    CONFIGURE_COMMAND <SOURCE_DIR>/configure --prefix=<INSTALL_DIR> --srcdir=<SOURCE_DIR>
    BUILD_COMMAND <DISABLE>
    INSTALL_COMMAND ${make_command} install)

cooking_ingredient (zlib
  EXTERNAL_PROJECT_ARGS
    URL https://zlib.net/zlib-1.2.11.tar.gz
    URL_MD5 1c9f62f0778697a09d36121ead88e08e
    CONFIGURE_COMMAND <SOURCE_DIR>/configure --prefix=<INSTALL_DIR>
    BUILD_COMMAND <DISABLE>
    INSTALL_COMMAND ${make_command} install)

##
## Private and private/public dependencies.
##

cooking_ingredient (Boost
  EXTERNAL_PROJECT_ARGS
    # The 1.67.0 release has a bug in Boost Lockfree around a missing header.
    URL https://dl.bintray.com/boostorg/release/1.64.0/source/boost_1_64_0.tar.gz
    URL_MD5 319c6ffbbeccc366f14bb68767a6db79
    PATCH_COMMAND
      ./bootstrap.sh
      --prefix=<INSTALL_DIR>
      --with-libraries=atomic,chrono,date_time,filesystem,program_options,system,test,thread
    CONFIGURE_COMMAND <DISABLE>
    BUILD_COMMAND <DISABLE>
    INSTALL_COMMAND
      ${CMAKE_COMMAND} -E chdir <SOURCE_DIR>
      ./b2
      -j ${build_concurrency_factor}
      --layout=system
      --build-dir=<BINARY_DIR>
      install
      variant=debug
      link=shared
      threading=multi
      hardcode-dll-paths=true
      dll-path=<INSTALL_DIR>/lib)

cooking_ingredient (GnuTLS
  REQUIRES
    gmp
    nettle
  EXTERNAL_PROJECT_ARGS
    URL https://www.gnupg.org/ftp/gcrypt/gnutls/v3.5/gnutls-3.5.18.tar.xz
    URL_MD5 c2d93d305ecbc55939bc2a8ed4a76a3d
    CONFIGURE_COMMAND
     ${CMAKE_COMMAND} -E env ${PKG_CONFIG_PATH}
      <SOURCE_DIR>/configure
      --prefix=<INSTALL_DIR>
      --srcdir=<SOURCE_DIR>
      --with-included-unistring
      --with-included-libtasn1
      --without-p11-kit
      # https://lists.gnupg.org/pipermail/gnutls-help/2016-February/004085.html
      --disable-non-suiteb-curves
      --disable-doc
      ${autotools_ingredients_flags}
    BUILD_COMMAND <DISABLE>
    INSTALL_COMMAND ${make_command} install)

cooking_ingredient (Protobuf
  REQUIRES zlib
  EXTERNAL_PROJECT_ARGS
    URL https://github.com/protocolbuffers/protobuf/releases/download/v3.3.0/protobuf-cpp-3.3.0.tar.gz
    URL_MD5 73c28d3044e89782bdc8d9fdcfbb5792
    CONFIGURE_COMMAND <SOURCE_DIR>/configure --prefix=<INSTALL_DIR> --srcdir=<SOURCE_DIR>
    BUILD_COMMAND <DISABLE>
    INSTALL_COMMAND ${make_command} install)

cooking_ingredient (hwloc
  REQUIRES
    numactl
    libpciaccess
  EXTERNAL_PROJECT_ARGS
    URL https://download.open-mpi.org/release/hwloc/v1.11/hwloc-1.11.5.tar.gz
    URL_MD5 8f5fe6a9be2eb478409ad5e640b2d3ba
    CONFIGURE_COMMAND <SOURCE_DIR>/configure --prefix=<INSTALL_DIR> --srcdir=<SOURCE_DIR>
    BUILD_COMMAND <DISABLE>
    INSTALL_COMMAND ${make_command} install)

cooking_ingredient (ragel
  REQUIRES colm
  EXTERNAL_PROJECT_ARGS
    URL http://www.colm.net/files/ragel/ragel-6.10.tar.gz
    URL_MD5 748cae8b50cffe9efcaa5acebc6abf0d
    # This is upsetting.
    BUILD_IN_SOURCE YES
    CONFIGURE_COMMAND
      ${CMAKE_COMMAND} -E env ${amended_PATH}
      ./configure
      --prefix=<INSTALL_DIR>
      # This is even more upsetting.
      ${autotools_ingredients_flags}
    BUILD_COMMAND <DISABLE>
    INSTALL_COMMAND ${make_command} install)

cooking_ingredient (lksctp-tools
  EXTERNAL_PROJECT_ARGS
    URL https://sourceforge.net/projects/lksctp/files/lksctp-tools/lksctp-tools-1.0.16.tar.gz
    URL_MD5 708bb0b5a6806ad6e8d13c55b067518e
    PATCH_COMMAND ./bootstrap
    CONFIGURE_COMMAND <SOURCE_DIR>/configure --prefix=<INSTALL_DIR> --srcdir=<SOURCE_DIR>
    BUILD_COMMAND <DISABLE>
    INSTALL_COMMAND ${make_command} install)

cooking_ingredient (yaml-cpp
  REQUIRES Boost
  CMAKE_ARGS
    -DYAML_CPP_BUILD_TESTS=OFF
    -DBUILD_SHARED_LIBS=ON
  EXTERNAL_PROJECT_ARGS
    URL https://github.com/jbeder/yaml-cpp/archive/yaml-cpp-0.5.3.tar.gz
    URL_MD5 2bba14e6a7f12c7272f87d044e4a7211)

##
## Public dependencies.
##

cooking_ingredient (c-ares
  EXTERNAL_PROJECT_ARGS
    URL https://c-ares.haxx.se/download/c-ares-1.13.0.tar.gz
    URL_MD5 d2e010b43537794d8bedfb562ae6bba2
    CONFIGURE_COMMAND <SOURCE_DIR>/configure --prefix=<INSTALL_DIR> --srcdir=<SOURCE_DIR>
    BUILD_COMMAND <DISABLE>
    INSTALL_COMMAND ${make_command} install)

cooking_ingredient (cryptopp
  CMAKE_ARGS
    -DCMAKE_INSTALL_LIBDIR=<INSTALL_DIR>/lib
    -DBUILD_TESTING=OFF
  EXTERNAL_PROJECT_ARGS
    URL https://github.com/weidai11/cryptopp/archive/CRYPTOPP_5_6_5.tar.gz
    URL_MD5 88224d9c0322f63aa1fb5b8ae78170f0)


# Use the "native" profile that DPDK defines in `dpdk/config`, but in `dpdk_configure.cmake` we override
# CONFIG_RTE_MACHINE with `Seastar_DPDK_MACHINE`.
if (CMAKE_SYSTEM_PROCESSOR MATCHES "aarch64")
  set (dpdk_quadruple arm64-armv8a-linuxapp-gcc)
else()
  set (dpdk_quadruple ${CMAKE_SYSTEM_PROCESSOR}-native-linuxapp-gcc)
endif()

set (dpdk_args
  EXTRA_CFLAGS=-Wno-error
  O=<BINARY_DIR>
  DESTDIR=<INSTALL_DIR>
  T=${dpdk_quadruple})

cooking_ingredient (dpdk
  EXTERNAL_PROJECT_ARGS
    SOURCE_DIR ${CMAKE_CURRENT_SOURCE_DIR}/dpdk
    CONFIGURE_COMMAND
      COMMAND
        ${CMAKE_COMMAND} -E chdir <SOURCE_DIR>
        make ${dpdk_args} config
      COMMAND
        ${CMAKE_COMMAND}
        -DSeastar_DPDK_MACHINE=${Seastar_DPDK_MACHINE}
        -DSeastar_DPDK_CONFIG_FILE_IN=<BINARY_DIR>/.config
        -DSeastar_DPDK_CONFIG_FILE_CHANGES=${CMAKE_CURRENT_SOURCE_DIR}/dpdk_config
        -DSeastar_DPDK_CONFIG_FILE_OUT=<BINARY_DIR>/${dpdk_quadruple}/.config
        -P ${CMAKE_CURRENT_SOURCE_DIR}/cmake/dpdk_configure.cmake
    BUILD_COMMAND <DISABLE>
    INSTALL_COMMAND
      ${CMAKE_COMMAND} -E chdir <SOURCE_DIR>
      ${make_command} ${dpdk_args} install)

cooking_ingredient (fmt
  EXTERNAL_PROJECT_ARGS
    URL https://github.com/fmtlib/fmt/archive/5.2.1.tar.gz
    URL_MD5 eaf6e3c1b2f4695b9a612cedf17b509d
  CMAKE_ARGS
    -DFMT_DOC=OFF
    -DFMT_TEST=OFF)

cooking_ingredient (lz4
  EXTERNAL_PROJECT_ARGS
    URL https://github.com/lz4/lz4/archive/v1.8.0.tar.gz
    URL_MD5 6247bf0e955899969d1600ff34baed6b
    # This is upsetting.
    BUILD_IN_SOURCE ON
    CONFIGURE_COMMAND <DISABLE>
    BUILD_COMMAND <DISABLE>
    INSTALL_COMMAND ${make_command} PREFIX=<INSTALL_DIR> install)
>>>>>>> c61d371b
<|MERGE_RESOLUTION|>--- conflicted
+++ resolved
@@ -71,9 +71,6 @@
     URL_MD5 8ddbb26dc3bd4e2302984debba1406a5
     CONFIGURE_COMMAND <SOURCE_DIR>/configure --prefix=<INSTALL_DIR> --srcdir=<SOURCE_DIR> ${info_dir}/gmp
     BUILD_COMMAND <DISABLE>
-<<<<<<< HEAD
-    INSTALL_COMMAND ${make_command} install)
-=======
     INSTALL_COMMAND ${make_command} install)
 
 ##
@@ -304,5 +301,4 @@
     BUILD_IN_SOURCE ON
     CONFIGURE_COMMAND <DISABLE>
     BUILD_COMMAND <DISABLE>
-    INSTALL_COMMAND ${make_command} PREFIX=<INSTALL_DIR> install)
->>>>>>> c61d371b
+    INSTALL_COMMAND ${make_command} PREFIX=<INSTALL_DIR> install)