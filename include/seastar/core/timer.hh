/*
 * This file is open source software, licensed to you under the terms
 * of the Apache License, Version 2.0 (the "License").  See the NOTICE file
 * distributed with this work for additional information regarding copyright
 * ownership.  You may not use this file except in compliance with the License.
 *
 * You may obtain a copy of the License at
 *
 *   http://www.apache.org/licenses/LICENSE-2.0
 *
 * Unless required by applicable law or agreed to in writing,
 * software distributed under the License is distributed on an
 * "AS IS" BASIS, WITHOUT WARRANTIES OR CONDITIONS OF ANY
 * KIND, either express or implied.  See the License for the
 * specific language governing permissions and limitations
 * under the License.
 */
/*
 * Copyright 2015 Cloudius Systems
 */

#pragma once

#include <chrono>
#include <seastar/util/std-compat.hh>
#include <atomic>
#include <functional>
#include <seastar/core/future.hh>
#include <seastar/core/timer-set.hh>
#include <seastar/core/scheduling.hh>

/// \file

/// \defgroup timers Timers
///
/// Seastar provides timers that can be defined to run a callback at a certain
/// time point in the future; timers are provided for \ref lowres_clock (10ms
/// resolution, efficient), for std::chrono::steady_clock (accurate but less
/// efficient) and for \ref manual_clock (for testing purposes).
///
/// Timers are optimized for cancellation; that is, adding a timer and cancelling
/// it is very efficient. This means that attaching a timer per object for
/// a timeout that rarely happens is reasonable; one does not have to maintain
/// a single timer and a sorted list for this use case.
///
/// Timer callbacks should be short and execute quickly. If involved processing
/// is required, a timer can launch a continuation.

namespace seastar {

using steady_clock_type = std::chrono::steady_clock;


/// \addtogroup timers
/// @{

/// Timer - run a callback at a certain time point in the future.
///
/// Timer callbacks should execute quickly. If more involved computation
/// is required, the timer should launch it as a fiber (or signal an
/// existing fiber to continue execution). Fibers launched from a timer
/// callback are executed under the scheduling group that was current
/// when the timer was created (see current_scheduling_group()), or the
/// scheduling that was given explicitly by the caller when the callback
/// was specified.
///
/// Expiration of a `timer<std::chrono::steady_clock>` is independent of
/// task_quota, so it has relatively high accuracy, but as a result this
/// is a relatively expensive timer. It is recommended to use `timer<lowres_clock>`
/// instead, which has very coarse resolution (~10ms) but is quite efficient.
/// It is suitable for most user timeouts.
///
/// \tparam Clock type of clock used to denote time points; can be
///        std::chrono::steady_clock_type (default), lowres_clock (more efficient
///        but with less resolution) and manual_clock_type (fine-grained control
///        for testing.
template <typename Clock = steady_clock_type>
class timer {
public:
    typedef typename Clock::time_point time_point;
    typedef typename Clock::duration duration;
    typedef Clock clock;
private:
    using callback_t = noncopyable_function<void()>;
    boost::intrusive::list_member_hook<> _link;
    scheduling_group _sg;
    callback_t _callback;
    time_point _expiry;
    std::optional<duration> _period;
    bool _armed = false;
    bool _queued = false;
    bool _expired = false;
    void readd_periodic() noexcept;
    void arm_state(time_point until, std::optional<duration> period) noexcept {
        assert(!_armed);
        _period = period;
        _armed = true;
        _expired = false;
        _expiry = until;
        _queued = true;
    }
public:
    /// Constructs a timer with no callback set and no expiration time.
    timer() noexcept {};  // implementation is required (instead of = default) for noexcept due to a bug in gcc 9.3.1,
                          // since boost::intrusive::list_member_hook default constructor is not specified as noexcept.
    /// Constructs a timer from another timer that is moved from.
    ///
    /// \note care should be taken when moving a timer whose callback captures `this`,
    ///       since the object pointed to by `this` may have been moved as well.
    timer(timer&& t) noexcept : _sg(t._sg), _callback(std::move(t._callback)), _expiry(std::move(t._expiry)), _period(std::move(t._period)),
            _armed(t._armed), _queued(t._queued), _expired(t._expired) {
        _link.swap_nodes(t._link);
        t._queued = false;
        t._armed = false;
    }
<<<<<<< HEAD
    timer& operator=(timer&& t) noexcept {
        _callback = std::move(t._callback);
        _expiry = std::move(t._expiry);
        _period = std::move(t._period);
        _armed = t._armed;
        _queued = t._queued;
        _expired = t._expired;
        _link.swap_nodes(t._link);
        t._queued = false;
        t._armed = false;
        return *this;
    }
    explicit timer(callback_t&& callback) : _callback{std::move(callback)} {
=======
    /// Constructs a timer with a callback. The timer is not armed.
    ///
    /// \param sg Scheduling group to run the callback under.
    /// \param callback function (with signature `void ()`) to execute after the timer is armed and expired.
    timer(scheduling_group sg, noncopyable_function<void ()>&& callback) noexcept : _sg(sg), _callback{std::move(callback)} {
    }
    /// Constructs a timer with a callback. The timer is not armed.
    ///
    /// \param callback function (with signature `void ()`) to execute after the timer is armed and expired.
    explicit timer(noncopyable_function<void ()>&& callback) noexcept : timer(current_scheduling_group(), std::move(callback)) {
>>>>>>> 005ef23d
    }
    /// Destroys the timer. The timer is cancelled if armed.
    ~timer();
    /// Sets the callback function to be called when the timer expires.
    ///
    /// \param sg the scheduling group under which the callback will be executed.
    /// \param callback the callback to be executed when the timer expires.
    void set_callback(scheduling_group sg, noncopyable_function<void ()>&& callback) noexcept {
        _sg = sg;
        _callback = std::move(callback);
    }
    /// Sets the callback function to be called when the timer expires.
    ///
    /// \param callback the callback to be executed when the timer expires.
    void set_callback(noncopyable_function<void ()>&& callback) noexcept {
        set_callback(current_scheduling_group(), std::move(callback));
    }
    /// Sets the timer expiration time.
    ///
    /// It is illegal to arm a timer that has already been armed (and
    /// not disarmed by expiration or cancel()). In the current
    /// implementation, this will result in an assertion failure. See
    /// rearm().
    ///
    /// \param until the time when the timer expires
    /// \param period optional automatic rearm duration; if given the timer
    ///        will automatically rearm itself when it expires, using the period
    ///        to calculate the next expiration time.
    void arm(time_point until, std::optional<duration> period = {}) noexcept;
    /// Sets the timer expiration time. If the timer was already armed, it is
    /// canceled first.
    ///
    /// \param until the time when the timer expires
    /// \param period optional automatic rearm duration; if given the timer
    ///        will automatically rearm itself when it expires, using the period
    ///        to calculate the next expiration time.
    void rearm(time_point until, std::optional<duration> period = {}) noexcept {
        if (_armed) {
            cancel();
        }
        arm(until, period);
    }
    /// Sets the timer expiration time.
    ///
    /// It is illegal to arm a timer that has already been armed (and
    /// not disarmed by expiration or cancel()). In the current
    /// implementation, this will result in an assertion failure. See
    /// rearm().
    ///
    /// \param delta the time when the timer expires, relative to now
    void arm(duration delta) noexcept {
        return arm(Clock::now() + delta);
    }
    /// Sets the timer expiration time, with automatic rearming
    ///
    /// \param delta the time when the timer expires, relative to now. The timer
    ///        will also rearm automatically using the same delta time.
    void arm_periodic(duration delta) noexcept {
        arm(Clock::now() + delta, {delta});
    }
    /// Sets the timer expiration time, with automatic rearming.
    /// If the timer was already armed, it is canceled first.
    ///
    /// \param delta the time when the timer expires, relative to now. The timer
    ///        will also rearm automatically using the same delta time.
    void rearm_periodic(duration delta) noexcept {
        if (_armed) {
            cancel();
        }
        arm_periodic(delta);
    }
    /// Returns whether the timer is armed
    ///
    /// \return `true` if the timer is armed and has not expired yet.
    bool armed() const noexcept { return _armed; }
    /// Cancels an armed timer.
    ///
    /// If the timer was armed, it is disarmed. If the timer was not
    /// armed, does nothing.
    ///
    /// \return `true` if the timer was armed before the call.
    bool cancel() noexcept;
    /// Gets the expiration time of an armed timer.
    ///
    /// \return the time at which the timer is scheduled to expire (undefined if the
    ///       timer is not armed).
    time_point get_timeout() const noexcept {
        return _expiry;
    }
    friend class reactor;
    friend class timer_set<timer, &timer::_link>;
};

extern template class timer<steady_clock_type>;


/// @}

}
<|MERGE_RESOLUTION|>--- conflicted
+++ resolved
@@ -113,7 +113,6 @@
         t._queued = false;
         t._armed = false;
     }
-<<<<<<< HEAD
     timer& operator=(timer&& t) noexcept {
         _callback = std::move(t._callback);
         _expiry = std::move(t._expiry);
@@ -127,7 +126,6 @@
         return *this;
     }
     explicit timer(callback_t&& callback) : _callback{std::move(callback)} {
-=======
     /// Constructs a timer with a callback. The timer is not armed.
     ///
     /// \param sg Scheduling group to run the callback under.
@@ -138,7 +136,6 @@
     ///
     /// \param callback function (with signature `void ()`) to execute after the timer is armed and expired.
     explicit timer(noncopyable_function<void ()>&& callback) noexcept : timer(current_scheduling_group(), std::move(callback)) {
->>>>>>> 005ef23d
     }
     /// Destroys the timer. The timer is cancelled if armed.
     ~timer();
